import { NextResponse } from "next/server";
import { createClient } from "@/lib/supabase/server";
import { cfGetUserInfo } from "@/lib/codeforces-api";
async function fetchCfUser(handle: string) {
  const response = await cfGetUserInfo(handle);
  if (
    response.status !== "OK" ||
    !("result" in response) ||
    !response.result?.[0]
  ) {
    throw new Error(
      "comment" in response ? response.comment : "CF API bad response"
    );
  }
  return response.result[0] as {
    handle: string;
    organization?: string;
    rating?: number;
    maxRating?: number;
  };
}
export async function POST() {
  try {
    const supabase = await createClient();
    const {
      data: { user },
      error: userErr,
    } = await supabase.auth.getUser();
    if (userErr || !user)
      return NextResponse.json({ error: "unauthorized" }, { status: 401 });
    const { data: row, error: selErr } = await supabase
      .from("cf_handles")
      .select("handle, verification_token, verified")
      .eq("user_id", user.id)
      .single();
    if (selErr || !row)
      return NextResponse.json(
        { error: "no handle to verify" },
        { status: 400 }
      );
    if (row.verified) return NextResponse.json({ verified: true });
    const cf = await fetchCfUser(row.handle);
    const org = (cf.organization || "").toString().toLowerCase();
    const token = (row.verification_token || "").toLowerCase();
    const matched = !!token && org.includes(token);
    if (!matched) {
      return NextResponse.json(
        { verified: false, reason: "token not found in organization" },
        { status: 200 }
      );
    }
    const { error: upErr } = await supabase
      .from("cf_handles")
      .update({
        verified: true,
        verification_token: null,
        last_sync_at: new Date().toISOString(),
      })
      .eq("user_id", user.id);
    if (upErr)
      return NextResponse.json({ error: upErr.message }, { status: 500 });

    const { error: snapErr } = await supabase.from("cf_snapshots").insert({
      user_id: user.id,
      handle: cf.handle,
      rating: cf.rating ?? null,
      max_rating: cf.maxRating ?? null,
      captured_at: new Date().toISOString(),
    });

    if (snapErr) {
      console.error("Snapshot insert error:", snapErr);
      return NextResponse.json({ error: snapErr }, { status: 500 });
    }

<<<<<<< HEAD
    return NextResponse.json({
      verified: true,
      rating: cf.rating ?? null,
      maxRating: cf.maxRating ?? null,
    });
=======
 const { error: snapErr } = await supabase.from("cf_snapshots").insert({
  user_id: user.id,
  handle: cf.handle,
  rating: cf.rating ?? null,
  max_rating: cf.maxRating ?? null,
  captured_at: new Date().toISOString(),
})

if (snapErr) {
  console.error("Snapshot insert error:", snapErr)
  return NextResponse.json({ error: snapErr }, { status: 500 })
}

    return NextResponse.json({ verified: true, rating: cf.rating ?? null, maxRating: cf.maxRating ?? null })
>>>>>>> 0c88a0af
  } catch (e: any) {
    return NextResponse.json(
      { error: e?.message || "unknown error" },
      { status: 500 }
    );
  }
}<|MERGE_RESOLUTION|>--- conflicted
+++ resolved
@@ -1,6 +1,7 @@
 import { NextResponse } from "next/server";
 import { createClient } from "@/lib/supabase/server";
 import { cfGetUserInfo } from "@/lib/codeforces-api";
+
 async function fetchCfUser(handle: string) {
   const response = await cfGetUserInfo(handle);
   if (
@@ -19,6 +20,7 @@
     maxRating?: number;
   };
 }
+
 export async function POST() {
   try {
     const supabase = await createClient();
@@ -26,29 +28,36 @@
       data: { user },
       error: userErr,
     } = await supabase.auth.getUser();
+
     if (userErr || !user)
       return NextResponse.json({ error: "unauthorized" }, { status: 401 });
+
     const { data: row, error: selErr } = await supabase
       .from("cf_handles")
       .select("handle, verification_token, verified")
       .eq("user_id", user.id)
       .single();
+
     if (selErr || !row)
       return NextResponse.json(
         { error: "no handle to verify" },
         { status: 400 }
       );
+
     if (row.verified) return NextResponse.json({ verified: true });
+
     const cf = await fetchCfUser(row.handle);
     const org = (cf.organization || "").toString().toLowerCase();
     const token = (row.verification_token || "").toLowerCase();
     const matched = !!token && org.includes(token);
+
     if (!matched) {
       return NextResponse.json(
         { verified: false, reason: "token not found in organization" },
         { status: 200 }
       );
     }
+
     const { error: upErr } = await supabase
       .from("cf_handles")
       .update({
@@ -57,9 +66,11 @@
         last_sync_at: new Date().toISOString(),
       })
       .eq("user_id", user.id);
+
     if (upErr)
       return NextResponse.json({ error: upErr.message }, { status: 500 });
 
+    // Insert snapshot
     const { error: snapErr } = await supabase.from("cf_snapshots").insert({
       user_id: user.id,
       handle: cf.handle,
@@ -70,31 +81,14 @@
 
     if (snapErr) {
       console.error("Snapshot insert error:", snapErr);
-      return NextResponse.json({ error: snapErr }, { status: 500 });
+      return NextResponse.json({ error: snapErr.message }, { status: 500 });
     }
 
-<<<<<<< HEAD
     return NextResponse.json({
       verified: true,
       rating: cf.rating ?? null,
       maxRating: cf.maxRating ?? null,
     });
-=======
- const { error: snapErr } = await supabase.from("cf_snapshots").insert({
-  user_id: user.id,
-  handle: cf.handle,
-  rating: cf.rating ?? null,
-  max_rating: cf.maxRating ?? null,
-  captured_at: new Date().toISOString(),
-})
-
-if (snapErr) {
-  console.error("Snapshot insert error:", snapErr)
-  return NextResponse.json({ error: snapErr }, { status: 500 })
-}
-
-    return NextResponse.json({ verified: true, rating: cf.rating ?? null, maxRating: cf.maxRating ?? null })
->>>>>>> 0c88a0af
   } catch (e: any) {
     return NextResponse.json(
       { error: e?.message || "unknown error" },
