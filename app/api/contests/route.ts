--- conflicted
+++ resolved
@@ -1,11 +1,5 @@
-<<<<<<< HEAD
-
-import { NextResponse } from "next/server"
-import { createClient } from "@/lib/supabase/server"
-=======
 import { NextResponse } from 'next/server';
 import { createClient } from '@/lib/supabase/server';
->>>>>>> 4f547517
 
 export const dynamic = 'force-dynamic';
 
@@ -90,7 +84,6 @@
       description,
       status,
       start_time,
-<<<<<<< HEAD
       end_time,
       duration_minutes,
       max_participants,
@@ -146,29 +139,3 @@
 
   return NextResponse.json({ contests: formattedContests });
 }
-=======
-      type,
-      groups!inner(
-        group_memberships!inner(user_id)
-      )
-    `
-    )
-    .eq('groups.group_memberships.user_id', user.id)
-    .gte('start_time', new Date().toISOString())
-    .order('start_time', { ascending: true })
-    .limit(5);
-
-  const formattedContests =
-    contests?.map(contest => ({
-      id: contest.id,
-      name: contest.name,
-      date: new Date(contest.start_time).toLocaleDateString('en-US', {
-        month: 'short',
-        day: 'numeric',
-      }),
-      type: contest.type as 'group' | 'public',
-    })) || [];
-
-  return NextResponse.json({ contests: formattedContests });
-}
->>>>>>> 4f547517
