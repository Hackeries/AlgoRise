--- conflicted
+++ resolved
@@ -82,7 +82,6 @@
 
         let redirectTarget = "/profile"
         try {
-<<<<<<< HEAD
           const currentUserId = finalSession.session?.user?.id;
           if (currentUserId) {
             const { data: cf } = await supabase
@@ -102,27 +101,6 @@
               redirectTarget = '/profile/overview';
             } else {
               redirectTarget = '/profile';
-=======
-          const currentUserId = finalSession.session?.user?.id
-          if (currentUserId) {
-            const { data: cf } = await supabase
-              .from("cf_handles")
-              .select("verified")
-              .eq("user_id", currentUserId)
-              .single()
-
-            const { data: prof } = await supabase
-              .from("profiles")
-              .select("status")
-              .eq("user_id", currentUserId)
-              .single()
-
-            // If user has verified CF handle and profile status, they're an existing user
-            if (cf?.verified && prof?.status) {
-              redirectTarget = "/profile/overview"
-            } else {
-              redirectTarget = "/profile"
->>>>>>> 946900ca
             }
           } else {
             redirectTarget = "/profile"
