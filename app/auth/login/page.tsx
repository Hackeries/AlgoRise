'use client';

import type React from 'react';
import { useState, useEffect } from 'react';
import { useRouter } from 'next/navigation';
import Link from 'next/link';
import { createClient } from '@/lib/supabase/client';
import { useAuth } from '@/lib/auth/context';
import {
  Card,
  CardContent,
  CardDescription,
  CardHeader,
  CardTitle,
} from '@/components/ui/card';
import { Button } from '@/components/ui/button';
import { Input } from '@/components/ui/input';
import { Label } from '@/components/ui/label';
import { AuthConfigurationAlert } from '@/components/auth/auth-configuration-alert';
import { Mail, Lock, Eye, EyeOff, Github } from 'lucide-react';
import { toast } from 'react-toastify';

// Google SVG
const GoogleIcon = () => (
  <svg className='h-5 w-5' viewBox='0 0 533.5 544.3'>
    <path
      d='M533.5 278.4c0-17.3-1.4-34-4.1-50.3H272v95.2h146.9c-6.3 34-25 62.8-53.4 82.1v68.1h86.3c50.6-46.6 79.7-115.4 79.7-195.1z'
      fill='#4285F4'
    />
    <path
      d='M272 544.3c72.6 0 133.5-24.1 178-65.5l-86.3-68.1c-24 16.1-54.6 25.5-91.7 25.5-70.5 0-130.3-47.6-151.7-111.4H32.2v69.8C76.6 487 168.6 544.3 272 544.3z'
      fill='#34A853'
    />
    <path
      d='M120.3 330.7c-5.7-16.8-9-34.8-9-53.2s3.3-36.4 9-53.2v-69.8H32.2c-18.3 36.6-28.8 77.7-28.8 122s10.5 85.4 28.8 122l88.1-69.8z'
      fill='#FBBC05'
    />
    <path
      d='M272 107.7c38.9 0 73.9 13.4 101.5 39.5l76.2-76.2C404.6 24.4 343.6 0 272 0 168.6 0 76.6 57.3 32.2 142.1l88.1 69.8c21.4-63.8 81.2-111.4 151.7-111.4z'
      fill='#EA4335'
    />
  </svg>
);

// Spinner
const Spinner = () => (
  <div className='animate-spin h-5 w-5 border-2 border-white border-t-transparent rounded-full' />
);

// Reusable InputWithIcon component
const InputWithIcon = ({
  id,
  label,
  type = 'text',
  placeholder,
  icon: Icon,
  value,
  onChange,
  showPassword,
  setShowPassword,
}: {
  id: string;
  label: string;
  type?: string;
  placeholder?: string;
  icon: React.ElementType;
  value: string;
  onChange: (e: React.ChangeEvent<HTMLInputElement>) => void;
  showPassword?: boolean;
  setShowPassword?: (val: boolean) => void;
}) => (
  <div className='w-full'>
    <Label htmlFor={id} className='mb-1 block text-sm font-medium'>
      {label}
    </Label>
    <div className='relative'>
      <span className='absolute inset-y-0 left-0 flex items-center pl-3 pointer-events-none'>
        <Icon className='h-5 w-5 text-gray-400' />
      </span>
      <Input
        id={id}
        type={
          showPassword !== undefined
            ? showPassword
              ? 'text'
              : 'password'
            : type
        }
        placeholder={placeholder}
        value={value}
        onChange={onChange}
        className='pl-10 pr-10 py-2 w-full focus:ring-2 focus:ring-blue-400 dark:focus:ring-blue-500 transition'
      />
      {setShowPassword && (
        <button
          type='button'
          onClick={() => setShowPassword(!showPassword)}
          className='absolute inset-y-0 right-0 flex items-center pr-3 text-gray-400'
        >
          {showPassword ? (
            <EyeOff className='h-5 w-5' />
          ) : (
            <Eye className='h-5 w-5' />
          )}
        </button>
      )}
    </div>
  </div>
);

export default function LoginPage() {
  const [email, setEmail] = useState('');
  const [password, setPassword] = useState('');
  const [showPassword, setShowPassword] = useState(false);
  const [error, setError] = useState<string | null>(null);
  const [isLoading, setIsLoading] = useState(false);
  const [isOAuthLoading, setIsOAuthLoading] = useState<
    'google' | 'github' | null
  >(null);
  const [isConfigured, setIsConfigured] = useState(true);

  const router = useRouter();
  const { refreshUser } = useAuth();

  useEffect(() => {
    const supabaseUrl = process.env.NEXT_PUBLIC_SUPABASE_URL;
    const supabaseAnonKey = process.env.NEXT_PUBLIC_SUPABASE_ANON_KEY;
    if (
      !supabaseUrl ||
      !supabaseAnonKey ||
      supabaseUrl.includes('your-project-ref') ||
      supabaseAnonKey.includes('your-anon-key')
    ) {
      setIsConfigured(false);
    }
  }, []);

  const handleLogin = async (e: React.FormEvent) => {
    e.preventDefault();
    setIsLoading(true);
    setError(null);
<<<<<<< HEAD
=======

>>>>>>> e804cdfe
    try {
      const supabase = createClient();
      const { error } = await supabase.auth.signInWithPassword({
        email,
        password,
      });
      if (error) throw error;
<<<<<<< HEAD
      await refreshUser();
      router.push('/profile');
    } catch (err: unknown) {
      setError(
        err instanceof Error ? err.message : 'An unexpected error occurred'
      );
=======

      await refreshUser();
      toast.success('Login successful! Redirecting...', { autoClose: 2000 });
      setTimeout(() => router.push('/profile'), 1500);
    } catch (err: unknown) {
      const message = err instanceof Error ? err.message : 'Login failed';
      toast.error(message);
      setError(message);
>>>>>>> e804cdfe
    } finally {
      setIsLoading(false);
    }
  };

  const handleOAuthLogin = async (provider: 'google' | 'github') => {
    setError(null);
    setIsOAuthLoading(provider);
<<<<<<< HEAD
    try {
      const supabase = createClient();
      const { error } = await supabase.auth.signInWithOAuth({
        provider,
        options: { redirectTo: `${window.location.origin}/profile` },
      });
      if (error) throw error;
      await refreshUser();
      toast.success('Login successful! Redirecting...', {
        position: 'top-right',
        autoClose: 3000,
        hideProgressBar: false,
        closeOnClick: true,
        pauseOnHover: true,
        draggable: true,
        theme: 'light',
      });
      setTimeout(() => router.push('/profile'), 1500);
=======

    try {
      const supabase = createClient();
      const redirectUrl = `${window.location.origin}/profile`;
      const { error } = await supabase.auth.signInWithOAuth({
        provider,
        options: { redirectTo: redirectUrl },
      });
      if (error) throw error;
>>>>>>> e804cdfe
    } catch (err: unknown) {
      const message = err instanceof Error ? err.message : 'OAuth login failed';
      toast.error(message);
      setError(message);
    } finally {
      setIsOAuthLoading(null);
    }
  };

  if (!isConfigured) {
    return (
      <div className='flex h-screen w-full items-center justify-center'>
        <AuthConfigurationAlert
          title='Login Unavailable'
          description='Authentication is not configured. Please set up Supabase to enable login.'
        />
      </div>
    );
  }

  return (
    <div className='flex h-screen w-full items-center justify-center bg-gradient-to-br from-blue-100 via-purple-100 to-pink-100 dark:from-gray-900 dark:via-gray-800 dark:to-gray-900 overflow-hidden'>
      <div className='w-full max-w-md'>
        <Card className='shadow-xl border border-gray-200 dark:border-gray-700 hover:shadow-2xl transform transition duration-300 max-h-[90vh] overflow-y-auto'>
          <CardHeader className='text-center'>
            <Mail className='mx-auto mb-4 h-10 w-10 text-blue-500' />
            <CardTitle className='text-2xl md:text-3xl font-bold'>
              Login
            </CardTitle>
            <CardDescription className='text-gray-600 dark:text-gray-300'>
              Login with email or social accounts
            </CardDescription>
          </CardHeader>

          <CardContent>
            <div className='flex flex-col gap-3 mb-4'>
              <Button
                onClick={() => handleOAuthLogin('google')}
                disabled={!!isOAuthLoading}
                className={`flex items-center justify-center gap-2 w-full text-white transition-all duration-300 transform hover:scale-105 ${
                  isOAuthLoading === 'google'
                    ? 'bg-red-400 cursor-not-allowed'
                    : 'bg-red-500 hover:bg-red-600'
                }`}
              >
                {isOAuthLoading === 'google' ? <Spinner /> : <GoogleIcon />}
                {isOAuthLoading === 'google'
                  ? 'Signing in...'
                  : 'Sign in with Google'}
              </Button>

              <Button
                onClick={() => handleOAuthLogin('github')}
                disabled={!!isOAuthLoading}
                className={`flex items-center justify-center gap-2 w-full text-white transition-all duration-300 transform hover:scale-105 ${
                  isOAuthLoading === 'github'
                    ? 'bg-gray-600 cursor-not-allowed'
                    : 'bg-gray-800 hover:bg-gray-900'
                }`}
              >
                {isOAuthLoading === 'github' ? (
                  <Spinner />
                ) : (
                  <Github className='h-5 w-5' />
                )}
                {isOAuthLoading === 'github'
                  ? 'Signing in...'
                  : 'Sign in with GitHub'}
              </Button>
            </div>

            <form onSubmit={handleLogin} className='space-y-6'>
              <InputWithIcon
                id='email'
                label='Email'
                type='email'
                placeholder='you@example.com'
                icon={Mail}
                value={email}
                onChange={e => setEmail(e.target.value)}
              />

              <InputWithIcon
                id='password'
                label='Password'
                icon={Lock}
                value={password}
                onChange={e => setPassword(e.target.value)}
                showPassword={showPassword}
                setShowPassword={setShowPassword}
              />

              {error && (
                <p className='text-sm text-red-500 text-center'>{error}</p>
              )}

              <Button
                type='submit'
                className='w-full bg-blue-500 hover:bg-blue-600 text-white transition duration-300'
                disabled={isLoading || !email || !password}
              >
                {isLoading ? 'Logging in...' : 'Login'}
              </Button>

              <div className='mt-4 text-center text-sm text-gray-600 dark:text-gray-400'>
                Don&apos;t have an account?{' '}
                <Link
                  href='/auth/sign-up'
                  className='text-blue-500 hover:underline'
                >
                  Sign up
                </Link>
              </div>
            </form>
          </CardContent>
        </Card>
      </div>
    </div>
  );
}<|MERGE_RESOLUTION|>--- conflicted
+++ resolved
@@ -139,10 +139,7 @@
     e.preventDefault();
     setIsLoading(true);
     setError(null);
-<<<<<<< HEAD
-=======
-
->>>>>>> e804cdfe
+
     try {
       const supabase = createClient();
       const { error } = await supabase.auth.signInWithPassword({
@@ -150,14 +147,6 @@
         password,
       });
       if (error) throw error;
-<<<<<<< HEAD
-      await refreshUser();
-      router.push('/profile');
-    } catch (err: unknown) {
-      setError(
-        err instanceof Error ? err.message : 'An unexpected error occurred'
-      );
-=======
 
       await refreshUser();
       toast.success('Login successful! Redirecting...', { autoClose: 2000 });
@@ -166,7 +155,6 @@
       const message = err instanceof Error ? err.message : 'Login failed';
       toast.error(message);
       setError(message);
->>>>>>> e804cdfe
     } finally {
       setIsLoading(false);
     }
@@ -175,26 +163,6 @@
   const handleOAuthLogin = async (provider: 'google' | 'github') => {
     setError(null);
     setIsOAuthLoading(provider);
-<<<<<<< HEAD
-    try {
-      const supabase = createClient();
-      const { error } = await supabase.auth.signInWithOAuth({
-        provider,
-        options: { redirectTo: `${window.location.origin}/profile` },
-      });
-      if (error) throw error;
-      await refreshUser();
-      toast.success('Login successful! Redirecting...', {
-        position: 'top-right',
-        autoClose: 3000,
-        hideProgressBar: false,
-        closeOnClick: true,
-        pauseOnHover: true,
-        draggable: true,
-        theme: 'light',
-      });
-      setTimeout(() => router.push('/profile'), 1500);
-=======
 
     try {
       const supabase = createClient();
@@ -204,7 +172,6 @@
         options: { redirectTo: redirectUrl },
       });
       if (error) throw error;
->>>>>>> e804cdfe
     } catch (err: unknown) {
       const message = err instanceof Error ? err.message : 'OAuth login failed';
       toast.error(message);
