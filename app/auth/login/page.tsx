'use client';

import type React from 'react';
import { useState, useEffect } from 'react';
import { useRouter } from 'next/navigation';
import Link from 'next/link';
import { createClient } from '@/lib/supabase/client';
import { useAuth } from '@/lib/auth/context';
import {
  Card,
  CardContent,
  CardDescription,
  CardHeader,
  CardTitle,
} from '@/components/ui/card';
import { Button } from '@/components/ui/button';
import { Input } from '@/components/ui/input';
import { Label } from '@/components/ui/label';
import { AuthConfigurationAlert } from '@/components/auth/auth-configuration-alert';
import { Mail, Lock, Eye, EyeOff, Github } from 'lucide-react';
import {toast} from "react-toastify"

// Google SVG
const GoogleIcon = () => (
  <svg className='h-5 w-5' viewBox='0 0 533.5 544.3'>
    <path
      d='M533.5 278.4c0-17.3-1.4-34-4.1-50.3H272v95.2h146.9c-6.3 34-25 62.8-53.4 82.1v68.1h86.3c50.6-46.6 79.7-115.4 79.7-195.1z'
      fill='#4285F4'
    />
    <path
      d='M272 544.3c72.6 0 133.5-24.1 178-65.5l-86.3-68.1c-24 16.1-54.6 25.5-91.7 25.5-70.5 0-130.3-47.6-151.7-111.4H32.2v69.8C76.6 487 168.6 544.3 272 544.3z'
      fill='#34A853'
    />
    <path
      d='M120.3 330.7c-5.7-16.8-9-34.8-9-53.2s3.3-36.4 9-53.2v-69.8H32.2c-18.3 36.6-28.8 77.7-28.8 122s10.5 85.4 28.8 122l88.1-69.8z'
      fill='#FBBC05'
    />
    <path
      d='M272 107.7c38.9 0 73.9 13.4 101.5 39.5l76.2-76.2C404.6 24.4 343.6 0 272 0 168.6 0 76.6 57.3 32.2 142.1l88.1 69.8c21.4-63.8 81.2-111.4 151.7-111.4z'
      fill='#EA4335'
    />
  </svg>
);

// Spinner
const Spinner = () => (
  <div className='animate-spin h-5 w-5 border-2 border-white border-t-transparent rounded-full' />
);

// Input with icon & eye toggle
const InputWithIcon = ({
  id,
  label,
  type = 'text',
  placeholder,
  icon: Icon,
  value,
  onChange,
  showPassword,
  setShowPassword,
}: {
  id: string;
  label: string;
  type?: string;
  placeholder?: string;
  icon: React.ElementType;
  value: string;
  onChange: (e: React.ChangeEvent<HTMLInputElement>) => void;
  showPassword?: boolean;
  setShowPassword?: (val: boolean) => void;
}) => (
  <div className='w-full'>
    <Label htmlFor={id} className='mb-1 block text-sm font-medium'>
      {label}
    </Label>
    <div className='relative'>
      <span className='absolute inset-y-0 left-0 flex items-center pl-3 pointer-events-none'>
        <Icon className='h-5 w-5 text-gray-400' />
      </span>
      <Input
        id={id}
        type={
          showPassword !== undefined
            ? showPassword
              ? 'text'
              : 'password'
            : type
        }
        placeholder={placeholder}
        value={value}
        onChange={onChange}
        className='pl-10 pr-10 py-2 w-full focus:ring-2 focus:ring-blue-400 dark:focus:ring-blue-500 transition'
      />
      {setShowPassword && (
        <button
          type='button'
          onClick={() => setShowPassword(!showPassword)}
          className='absolute inset-y-0 right-0 flex items-center pr-3 text-gray-400'
        >
          {showPassword ? (
            <EyeOff className='h-5 w-5' />
          ) : (
            <Eye className='h-5 w-5' />
          )}
        </button>
      )}
    </div>
  </div>
);

export default function Page() {
  const [email, setEmail] = useState('');
  const [password, setPassword] = useState('');
  const [showPassword, setShowPassword] = useState(false);
  const [error, setError] = useState<string | null>(null);
  const [isLoading, setIsLoading] = useState(false);
  const [isOAuthLoading, setIsOAuthLoading] = useState<
    'google' | 'github' | null
  >(null);
  const [isConfigured, setIsConfigured] = useState(true);
  const router = useRouter();
  const { refreshUser } = useAuth();

  useEffect(() => {
    const supabaseUrl = process.env.NEXT_PUBLIC_SUPABASE_URL;
    const supabaseAnonKey = process.env.NEXT_PUBLIC_SUPABASE_ANON_KEY;

    if (
      !supabaseUrl ||
      !supabaseAnonKey ||
      supabaseUrl === 'https://your-project-ref.supabase.co' ||
      supabaseAnonKey === 'your-anon-key-here' ||
      supabaseAnonKey === '[YOUR-ANON-KEY-HERE]'
    ) {
      setIsConfigured(false);
    }
  }, []);

<<<<<<< HEAD
  const handleLogin = async (e: React.FormEvent) => {
    e.preventDefault();
    setIsLoading(true);
    setError(null);
    try {
      const supabase = createClient();
      const { error } = await supabase.auth.signInWithPassword({
        email,
        password,
      });
      if (error) throw error;
      await refreshUser();
      router.push('/profile');
    } catch (err: unknown) {
      setError(
        err instanceof Error ? err.message : 'An unexpected error occurred'
      );
    } finally {
      setIsLoading(false);
=======
const handleLogin = async (e: React.FormEvent) => {
  e.preventDefault();
  setIsLoading(true);
  setError(null);
  try {
    const supabase = createClient();
    const { error } = await supabase.auth.signInWithPassword({
      email,
      password,
    });

    if (error) {
      toast.error(error.message);
      return;
>>>>>>> ce749f05
    }

<<<<<<< HEAD
  const handleOAuthLogin = async (provider: 'google' | 'github') => {
    setError(null);
    setIsOAuthLoading(provider);
    try {
      const supabase = createClient();
      const { error } = await supabase.auth.signInWithOAuth({
        provider,
        options: { redirectTo: `${window.location.origin}/profile` },
      });
      if (error) throw error;
    } catch (err: unknown) {
      setError(err instanceof Error ? err.message : 'OAuth login failed');
    } finally {
      setIsOAuthLoading(null);
=======
    await refreshUser();

    toast.success('Login successful! Redirecting...', {
      position: 'top-right',
      autoClose: 3000,
      hideProgressBar: false,
      closeOnClick: true,
      pauseOnHover: true,
      draggable: true,
      theme: 'light',
    });

    // Redirect after a small delay to show toast
    setTimeout(() => router.push('/train'), 1500);
  } catch (err: unknown) {
    const message = err instanceof Error ? err.message : 'An unexpected error occurred';
    toast.error(message);
    setError(message);
  } finally {
    setIsLoading(false);
  }
};

const handleOAuthLogin = async (provider: 'google' | 'github') => {
  setError(null);
  setIsOAuthLoading(provider);
  try {
    const supabase = createClient();
    const { error } = await supabase.auth.signInWithOAuth({
      provider,
      options: { redirectTo: `${window.location.origin}/train` },
    });

    if (error) {
      toast.error(error.message);
      return;
>>>>>>> ce749f05
    }
  } catch (err: unknown) {
    const message = err instanceof Error ? err.message : 'OAuth login failed';
    toast.error(message);
    setError(message);
  } finally {
    setIsOAuthLoading(null);
  }
};


  if (!isConfigured) {
    return (
      <div className='flex h-screen w-full items-center justify-center'>
        <AuthConfigurationAlert
          title='Login Unavailable'
          description='Authentication is not configured. Please set up Supabase to enable user login.'
        />
      </div>
    );
  }

  return (
    <div className='flex h-screen w-full items-center justify-center bg-gradient-to-br from-blue-100 via-purple-100 to-pink-100 dark:from-gray-900 dark:via-gray-800 dark:to-gray-900 overflow-hidden'>
      <div className='w-full max-w-md'>
        <Card className='shadow-xl border border-gray-200 dark:border-gray-700 hover:shadow-2xl transform transition duration-300 max-h-[90vh] overflow-y-auto'>
          <CardHeader className='text-center'>
            <Mail className='mx-auto mb-4 h-10 w-10 text-blue-500' />
            <CardTitle className='text-2xl md:text-3xl font-bold'>
              Login
            </CardTitle>
            <CardDescription className='text-gray-600 dark:text-gray-300'>
              Login with email or social accounts
            </CardDescription>
          </CardHeader>
          <CardContent>
            {/* Social login */}
            <div className='flex flex-col gap-3 mb-4'>
              <Button
                onClick={() => handleOAuthLogin('google')}
                disabled={!!isOAuthLoading}
                className={`flex items-center justify-center gap-2 w-full text-white transition-all duration-300 transform hover:scale-105 ${
                  isOAuthLoading === 'google'
                    ? 'bg-red-400 cursor-not-allowed'
                    : 'bg-red-500 hover:bg-red-600'
                }`}
              >
                {isOAuthLoading === 'google' ? <Spinner /> : <GoogleIcon />}
                {isOAuthLoading === 'google'
                  ? 'Signing in...'
                  : 'Sign in with Google'}
              </Button>

              <Button
                onClick={() => handleOAuthLogin('github')}
                disabled={!!isOAuthLoading}
                className={`flex items-center justify-center gap-2 w-full text-white transition-all duration-300 transform hover:scale-105 ${
                  isOAuthLoading === 'github'
                    ? 'bg-gray-600 cursor-not-allowed'
                    : 'bg-gray-800 hover:bg-gray-900'
                }`}
              >
                {isOAuthLoading === 'github' ? (
                  <Spinner />
                ) : (
                  <Github className='h-5 w-5' />
                )}
                {isOAuthLoading === 'github'
                  ? 'Signing in...'
                  : 'Sign in with GitHub'}
              </Button>
            </div>

            <form onSubmit={handleLogin} className='space-y-6'>
              <div className='flex flex-col gap-4'>
                <InputWithIcon
                  id='email'
                  label='Email'
                  type='email'
                  placeholder='you@example.com'
                  icon={Mail}
                  value={email}
                  onChange={e => setEmail(e.target.value)}
                />
                <InputWithIcon
                  id='password'
                  label='Password'
                  icon={Lock}
                  value={password}
                  onChange={e => setPassword(e.target.value)}
                  showPassword={showPassword}
                  setShowPassword={setShowPassword}
                />
                {error && (
                  <p className='text-sm text-red-500 text-center'>{error}</p>
                )}
                <Button
                  type='submit'
                  className='w-full bg-blue-500 hover:bg-blue-600 text-white transition duration-300'
                  disabled={isLoading || !email || !password}
                >
                  {isLoading ? 'Logging in...' : 'Login'}
                </Button>
              </div>
              <div className='mt-4 text-center text-sm text-gray-600 dark:text-gray-400'>
                Don&apos;t have an account?{' '}
                <Link
                  href='/auth/sign-up'
                  className='text-blue-500 hover:underline'
                >
                  Sign up
                </Link>
              </div>
            </form>
          </CardContent>
        </Card>
      </div>
    </div>
  );
}<|MERGE_RESOLUTION|>--- conflicted
+++ resolved
@@ -18,7 +18,7 @@
 import { Label } from '@/components/ui/label';
 import { AuthConfigurationAlert } from '@/components/auth/auth-configuration-alert';
 import { Mail, Lock, Eye, EyeOff, Github } from 'lucide-react';
-import {toast} from "react-toastify"
+import { toast } from 'react-toastify';
 
 // Google SVG
 const GoogleIcon = () => (
@@ -136,7 +136,6 @@
     }
   }, []);
 
-<<<<<<< HEAD
   const handleLogin = async (e: React.FormEvent) => {
     e.preventDefault();
     setIsLoading(true);
@@ -156,25 +155,9 @@
       );
     } finally {
       setIsLoading(false);
-=======
-const handleLogin = async (e: React.FormEvent) => {
-  e.preventDefault();
-  setIsLoading(true);
-  setError(null);
-  try {
-    const supabase = createClient();
-    const { error } = await supabase.auth.signInWithPassword({
-      email,
-      password,
-    });
-
-    if (error) {
-      toast.error(error.message);
-      return;
->>>>>>> ce749f05
     }
-
-<<<<<<< HEAD
+  };
+
   const handleOAuthLogin = async (provider: 'google' | 'github') => {
     setError(null);
     setIsOAuthLoading(provider);
@@ -185,58 +168,25 @@
         options: { redirectTo: `${window.location.origin}/profile` },
       });
       if (error) throw error;
+      await refreshUser();
+      toast.success('Login successful! Redirecting...', {
+        position: 'top-right',
+        autoClose: 3000,
+        hideProgressBar: false,
+        closeOnClick: true,
+        pauseOnHover: true,
+        draggable: true,
+        theme: 'light',
+      });
+      setTimeout(() => router.push('/profile'), 1500);
     } catch (err: unknown) {
-      setError(err instanceof Error ? err.message : 'OAuth login failed');
+      const message = err instanceof Error ? err.message : 'OAuth login failed';
+      toast.error(message);
+      setError(message);
     } finally {
       setIsOAuthLoading(null);
-=======
-    await refreshUser();
-
-    toast.success('Login successful! Redirecting...', {
-      position: 'top-right',
-      autoClose: 3000,
-      hideProgressBar: false,
-      closeOnClick: true,
-      pauseOnHover: true,
-      draggable: true,
-      theme: 'light',
-    });
-
-    // Redirect after a small delay to show toast
-    setTimeout(() => router.push('/train'), 1500);
-  } catch (err: unknown) {
-    const message = err instanceof Error ? err.message : 'An unexpected error occurred';
-    toast.error(message);
-    setError(message);
-  } finally {
-    setIsLoading(false);
-  }
-};
-
-const handleOAuthLogin = async (provider: 'google' | 'github') => {
-  setError(null);
-  setIsOAuthLoading(provider);
-  try {
-    const supabase = createClient();
-    const { error } = await supabase.auth.signInWithOAuth({
-      provider,
-      options: { redirectTo: `${window.location.origin}/train` },
-    });
-
-    if (error) {
-      toast.error(error.message);
-      return;
->>>>>>> ce749f05
     }
-  } catch (err: unknown) {
-    const message = err instanceof Error ? err.message : 'OAuth login failed';
-    toast.error(message);
-    setError(message);
-  } finally {
-    setIsOAuthLoading(null);
-  }
-};
-
+  };
 
   if (!isConfigured) {
     return (
