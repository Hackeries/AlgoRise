--- conflicted
+++ resolved
@@ -1,56 +1,56 @@
-"use client";
-
-import type React from "react";
-import { useState, useEffect } from "react";
-import { useRouter } from "next/navigation";
-import Link from "next/link";
-import { createClient } from "@/lib/supabase/client";
-import { useAuth } from "@/lib/auth/context";
+'use client';
+
+import type React from 'react';
+import { useState, useEffect } from 'react';
+import { useRouter } from 'next/navigation';
+import Link from 'next/link';
+import { createClient } from '@/lib/supabase/client';
+import { useAuth } from '@/lib/auth/context';
 import {
   Card,
   CardContent,
   CardDescription,
   CardHeader,
   CardTitle,
-} from "@/components/ui/card";
-import { Button } from "@/components/ui/button";
-import { Input } from "@/components/ui/input";
-import { Label } from "@/components/ui/label";
-import { AuthConfigurationAlert } from "@/components/auth/auth-configuration-alert";
-import { Mail, Lock, Eye, EyeOff, Github } from "lucide-react";
+} from '@/components/ui/card';
+import { Button } from '@/components/ui/button';
+import { Input } from '@/components/ui/input';
+import { Label } from '@/components/ui/label';
+import { AuthConfigurationAlert } from '@/components/auth/auth-configuration-alert';
+import { Mail, Lock, Eye, EyeOff, Github } from 'lucide-react';
 
 // Google SVG
 const GoogleIcon = () => (
-  <svg className="h-5 w-5" viewBox="0 0 533.5 544.3">
-    <path
-      d="M533.5 278.4c0-17.3-1.4-34-4.1-50.3H272v95.2h146.9c-6.3 34-25 62.8-53.4 82.1v68.1h86.3c50.6-46.6 79.7-115.4 79.7-195.1z"
-      fill="#4285F4"
-    />
-    <path
-      d="M272 544.3c72.6 0 133.5-24.1 178-65.5l-86.3-68.1c-24 16.1-54.6 25.5-91.7 25.5-70.5 0-130.3-47.6-151.7-111.4H32.2v69.8C76.6 487 168.6 544.3 272 544.3z"
-      fill="#34A853"
-    />
-    <path
-      d="M120.3 330.7c-5.7-16.8-9-34.8-9-53.2s3.3-36.4 9-53.2v-69.8H32.2c-18.3 36.6-28.8 77.7-28.8 122s10.5 85.4 28.8 122l88.1-69.8z"
-      fill="#FBBC05"
-    />
-    <path
-      d="M272 107.7c38.9 0 73.9 13.4 101.5 39.5l76.2-76.2C404.6 24.4 343.6 0 272 0 168.6 0 76.6 57.3 32.2 142.1l88.1 69.8c21.4-63.8 81.2-111.4 151.7-111.4z"
-      fill="#EA4335"
+  <svg className='h-5 w-5' viewBox='0 0 533.5 544.3'>
+    <path
+      d='M533.5 278.4c0-17.3-1.4-34-4.1-50.3H272v95.2h146.9c-6.3 34-25 62.8-53.4 82.1v68.1h86.3c50.6-46.6 79.7-115.4 79.7-195.1z'
+      fill='#4285F4'
+    />
+    <path
+      d='M272 544.3c72.6 0 133.5-24.1 178-65.5l-86.3-68.1c-24 16.1-54.6 25.5-91.7 25.5-70.5 0-130.3-47.6-151.7-111.4H32.2v69.8C76.6 487 168.6 544.3 272 544.3z'
+      fill='#34A853'
+    />
+    <path
+      d='M120.3 330.7c-5.7-16.8-9-34.8-9-53.2s3.3-36.4 9-53.2v-69.8H32.2c-18.3 36.6-28.8 77.7-28.8 122s10.5 85.4 28.8 122l88.1-69.8z'
+      fill='#FBBC05'
+    />
+    <path
+      d='M272 107.7c38.9 0 73.9 13.4 101.5 39.5l76.2-76.2C404.6 24.4 343.6 0 272 0 168.6 0 76.6 57.3 32.2 142.1l88.1 69.8c21.4-63.8 81.2-111.4 151.7-111.4z'
+      fill='#EA4335'
     />
   </svg>
 );
 
 // Spinner
 const Spinner = () => (
-  <div className="animate-spin h-5 w-5 border-2 border-white border-t-transparent rounded-full" />
+  <div className='animate-spin h-5 w-5 border-2 border-white border-t-transparent rounded-full' />
 );
 
 // Input with icon & eye toggle
 const InputWithIcon = ({
   id,
   label,
-  type = "text",
+  type = 'text',
   placeholder,
   icon: Icon,
   value,
@@ -68,38 +68,38 @@
   showPassword?: boolean;
   setShowPassword?: (val: boolean) => void;
 }) => (
-  <div className="w-full">
-    <Label htmlFor={id} className="mb-1 block text-sm font-medium">
+  <div className='w-full'>
+    <Label htmlFor={id} className='mb-1 block text-sm font-medium'>
       {label}
     </Label>
-    <div className="relative">
-      <span className="absolute inset-y-0 left-0 flex items-center pl-3 pointer-events-none">
-        <Icon className="h-5 w-5 text-gray-400" />
+    <div className='relative'>
+      <span className='absolute inset-y-0 left-0 flex items-center pl-3 pointer-events-none'>
+        <Icon className='h-5 w-5 text-gray-400' />
       </span>
       <Input
         id={id}
         type={
           showPassword !== undefined
             ? showPassword
-              ? "text"
-              : "password"
+              ? 'text'
+              : 'password'
             : type
         }
         placeholder={placeholder}
         value={value}
         onChange={onChange}
-        className="pl-10 pr-10 py-2 w-full focus:ring-2 focus:ring-blue-400 dark:focus:ring-blue-500 transition"
+        className='pl-10 pr-10 py-2 w-full focus:ring-2 focus:ring-blue-400 dark:focus:ring-blue-500 transition'
       />
       {setShowPassword && (
         <button
-          type="button"
+          type='button'
           onClick={() => setShowPassword(!showPassword)}
-          className="absolute inset-y-0 right-0 flex items-center pr-3 text-gray-400"
+          className='absolute inset-y-0 right-0 flex items-center pr-3 text-gray-400'
         >
           {showPassword ? (
-            <EyeOff className="h-5 w-5" />
+            <EyeOff className='h-5 w-5' />
           ) : (
-            <Eye className="h-5 w-5" />
+            <Eye className='h-5 w-5' />
           )}
         </button>
       )}
@@ -108,13 +108,13 @@
 );
 
 export default function Page() {
-  const [email, setEmail] = useState("");
-  const [password, setPassword] = useState("");
+  const [email, setEmail] = useState('');
+  const [password, setPassword] = useState('');
   const [showPassword, setShowPassword] = useState(false);
   const [error, setError] = useState<string | null>(null);
   const [isLoading, setIsLoading] = useState(false);
   const [isOAuthLoading, setIsOAuthLoading] = useState<
-    "google" | "github" | null
+    'google' | 'github' | null
   >(null);
   const [isConfigured, setIsConfigured] = useState(true);
   const router = useRouter();
@@ -127,9 +127,9 @@
     if (
       !supabaseUrl ||
       !supabaseAnonKey ||
-      supabaseUrl === "https://your-project-ref.supabase.co" ||
-      supabaseAnonKey === "your-anon-key-here" ||
-      supabaseAnonKey === "[YOUR-ANON-KEY-HERE]"
+      supabaseUrl === 'https://your-project-ref.supabase.co' ||
+      supabaseAnonKey === 'your-anon-key-here' ||
+      supabaseAnonKey === '[YOUR-ANON-KEY-HERE]'
     ) {
       setIsConfigured(false);
     }
@@ -147,17 +147,17 @@
       });
       if (error) throw error;
       await refreshUser();
-      router.push("/train");
+      router.push('/train');
     } catch (err: unknown) {
       setError(
-        err instanceof Error ? err.message : "An unexpected error occurred"
+        err instanceof Error ? err.message : 'An unexpected error occurred'
       );
     } finally {
       setIsLoading(false);
     }
   };
 
-  const handleOAuthLogin = async (provider: "google" | "github") => {
+  const handleOAuthLogin = async (provider: 'google' | 'github') => {
     setError(null);
     setIsOAuthLoading(provider);
     try {
@@ -168,7 +168,7 @@
       });
       if (error) throw error;
     } catch (err: unknown) {
-      setError(err instanceof Error ? err.message : "OAuth login failed");
+      setError(err instanceof Error ? err.message : 'OAuth login failed');
     } finally {
       setIsOAuthLoading(null);
     }
@@ -176,156 +176,102 @@
 
   if (!isConfigured) {
     return (
-<<<<<<< HEAD
-      <div className="flex h-full w-full items-center justify-center p-6 md:p-10">
-        <AuthConfigurationAlert 
-=======
-      <div className="flex h-screen w-full items-center justify-center">
+      <div className='flex h-screen w-full items-center justify-center'>
         <AuthConfigurationAlert
->>>>>>> ce3c5614
-          title="Login Unavailable"
-          description="Authentication is not configured. Please set up Supabase to enable user login."
+          title='Login Unavailable'
+          description='Authentication is not configured. Please set up Supabase to enable user login.'
         />
       </div>
     );
   }
 
   return (
-<<<<<<< HEAD
-    <div className="flex h-full w-full items-center justify-center p-6 md:p-10">
-      <div className="w-full max-w-sm">
-        <div className="flex flex-col gap-6">
-          <Card>
-            <CardHeader>
-              <CardTitle className="text-2xl">Login</CardTitle>
-              <CardDescription>Enter your email below to login to your account</CardDescription>
-            </CardHeader>
-            <CardContent>
-              <form onSubmit={handleLogin}>
-                <div className="flex flex-col gap-6">
-                  <div className="grid gap-2">
-                    <Label htmlFor="email">Email</Label>
-                    <Input
-                      id="email"
-                      type="email"
-                      placeholder="m@example.com"
-                      required
-                      value={email}
-                      onChange={(e) => setEmail(e.target.value)}
-                    />
-                  </div>
-                  <div className="grid gap-2">
-                    <Label htmlFor="password">Password</Label>
-                    <Input
-                      id="password"
-                      type="password"
-                      required
-                      value={password}
-                      onChange={(e) => setPassword(e.target.value)}
-                    />
-                  </div>
-                  {error && <p className="text-sm text-red-500">{error}</p>}
-                  <Button type="submit" className="w-full" disabled={isLoading}>
-                    {isLoading ? "Logging in..." : "Login"}
-                  </Button>
-                </div>
-                <div className="mt-4 text-center text-sm">
-                  Don&apos;t have an account?{" "}
-                  <Link href="/auth/sign-up" className="underline underline-offset-4">
-                    Sign up
-                  </Link>
-                </div>
-              </form>
-            </CardContent>
-          </Card>
-        </div>
-=======
-    <div className="flex h-screen w-full items-center justify-center bg-gradient-to-br from-blue-100 via-purple-100 to-pink-100 dark:from-gray-900 dark:via-gray-800 dark:to-gray-900 overflow-hidden">
-      <div className="w-full max-w-md">
-        <Card className="shadow-xl border border-gray-200 dark:border-gray-700 hover:shadow-2xl transform transition duration-300 max-h-[90vh] overflow-y-auto">
-          <CardHeader className="text-center">
-            <Mail className="mx-auto mb-4 h-10 w-10 text-blue-500" />
-            <CardTitle className="text-2xl md:text-3xl font-bold">
+    <div className='flex h-screen w-full items-center justify-center bg-gradient-to-br from-blue-100 via-purple-100 to-pink-100 dark:from-gray-900 dark:via-gray-800 dark:to-gray-900 overflow-hidden'>
+      <div className='w-full max-w-md'>
+        <Card className='shadow-xl border border-gray-200 dark:border-gray-700 hover:shadow-2xl transform transition duration-300 max-h-[90vh] overflow-y-auto'>
+          <CardHeader className='text-center'>
+            <Mail className='mx-auto mb-4 h-10 w-10 text-blue-500' />
+            <CardTitle className='text-2xl md:text-3xl font-bold'>
               Login
             </CardTitle>
-            <CardDescription className="text-gray-600 dark:text-gray-300">
+            <CardDescription className='text-gray-600 dark:text-gray-300'>
               Login with email or social accounts
             </CardDescription>
           </CardHeader>
           <CardContent>
             {/* Social login */}
-            <div className="flex flex-col gap-3 mb-4">
+            <div className='flex flex-col gap-3 mb-4'>
               <Button
-                onClick={() => handleOAuthLogin("google")}
+                onClick={() => handleOAuthLogin('google')}
                 disabled={!!isOAuthLoading}
                 className={`flex items-center justify-center gap-2 w-full text-white transition-all duration-300 transform hover:scale-105 ${
-                  isOAuthLoading === "google"
-                    ? "bg-red-400 cursor-not-allowed"
-                    : "bg-red-500 hover:bg-red-600"
+                  isOAuthLoading === 'google'
+                    ? 'bg-red-400 cursor-not-allowed'
+                    : 'bg-red-500 hover:bg-red-600'
                 }`}
               >
-                {isOAuthLoading === "google" ? <Spinner /> : <GoogleIcon />}
-                {isOAuthLoading === "google"
-                  ? "Signing in..."
-                  : "Sign in with Google"}
+                {isOAuthLoading === 'google' ? <Spinner /> : <GoogleIcon />}
+                {isOAuthLoading === 'google'
+                  ? 'Signing in...'
+                  : 'Sign in with Google'}
               </Button>
 
               <Button
-                onClick={() => handleOAuthLogin("github")}
+                onClick={() => handleOAuthLogin('github')}
                 disabled={!!isOAuthLoading}
                 className={`flex items-center justify-center gap-2 w-full text-white transition-all duration-300 transform hover:scale-105 ${
-                  isOAuthLoading === "github"
-                    ? "bg-gray-600 cursor-not-allowed"
-                    : "bg-gray-800 hover:bg-gray-900"
+                  isOAuthLoading === 'github'
+                    ? 'bg-gray-600 cursor-not-allowed'
+                    : 'bg-gray-800 hover:bg-gray-900'
                 }`}
               >
-                {isOAuthLoading === "github" ? (
+                {isOAuthLoading === 'github' ? (
                   <Spinner />
                 ) : (
-                  <Github className="h-5 w-5" />
+                  <Github className='h-5 w-5' />
                 )}
-                {isOAuthLoading === "github"
-                  ? "Signing in..."
-                  : "Sign in with GitHub"}
+                {isOAuthLoading === 'github'
+                  ? 'Signing in...'
+                  : 'Sign in with GitHub'}
               </Button>
             </div>
 
-            <form onSubmit={handleLogin} className="space-y-6">
-              <div className="flex flex-col gap-4">
+            <form onSubmit={handleLogin} className='space-y-6'>
+              <div className='flex flex-col gap-4'>
                 <InputWithIcon
-                  id="email"
-                  label="Email"
-                  type="email"
-                  placeholder="you@example.com"
+                  id='email'
+                  label='Email'
+                  type='email'
+                  placeholder='you@example.com'
                   icon={Mail}
                   value={email}
-                  onChange={(e) => setEmail(e.target.value)}
+                  onChange={e => setEmail(e.target.value)}
                 />
                 <InputWithIcon
-                  id="password"
-                  label="Password"
+                  id='password'
+                  label='Password'
                   icon={Lock}
                   value={password}
-                  onChange={(e) => setPassword(e.target.value)}
+                  onChange={e => setPassword(e.target.value)}
                   showPassword={showPassword}
                   setShowPassword={setShowPassword}
                 />
                 {error && (
-                  <p className="text-sm text-red-500 text-center">{error}</p>
+                  <p className='text-sm text-red-500 text-center'>{error}</p>
                 )}
                 <Button
-                  type="submit"
-                  className="w-full bg-blue-500 hover:bg-blue-600 text-white transition duration-300"
+                  type='submit'
+                  className='w-full bg-blue-500 hover:bg-blue-600 text-white transition duration-300'
                   disabled={isLoading || !email || !password}
                 >
-                  {isLoading ? "Logging in..." : "Login"}
+                  {isLoading ? 'Logging in...' : 'Login'}
                 </Button>
               </div>
-              <div className="mt-4 text-center text-sm text-gray-600 dark:text-gray-400">
-                Don&apos;t have an account?{" "}
+              <div className='mt-4 text-center text-sm text-gray-600 dark:text-gray-400'>
+                Don&apos;t have an account?{' '}
                 <Link
-                  href="/auth/sign-up"
-                  className="text-blue-500 hover:underline"
+                  href='/auth/sign-up'
+                  className='text-blue-500 hover:underline'
                 >
                   Sign up
                 </Link>
@@ -333,7 +279,6 @@
             </form>
           </CardContent>
         </Card>
->>>>>>> ce3c5614
       </div>
     </div>
   );
