--- conflicted
+++ resolved
@@ -10,7 +10,6 @@
 
 export default function Page() {
   return (
-<<<<<<< HEAD
     <div className="flex min-h-svh w-full items-center justify-center p-6 md:p-10">
       
       <div className="w-full max-w-sm">
@@ -48,7 +47,6 @@
               
               <div className="text-xs text-muted-foreground bg-gray-50 dark:bg-gray-900 p-2 rounded">
                 <strong>Note:</strong> You must verify your email before you can sign in to your account.
-=======
     <div className='flex min-h-screen w-full items-center justify-center p-6 md:p-10 bg-gradient-to-br from-blue-50 via-purple-50 to-pink-50 dark:from-gray-900 dark:via-gray-800 dark:to-gray-900'>
       <div className='w-full max-w-sm'>
         <Card className='shadow-2xl border border-gray-200 dark:border-gray-700 rounded-2xl transform hover:scale-[1.02] transition-all duration-300'>
@@ -90,7 +88,6 @@
                 >
                   <Link href='/'>Return to Homepage</Link>
                 </Button>
->>>>>>> 6fbd3b87
               </div>
             </div>
 
