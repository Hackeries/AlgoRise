--- conflicted
+++ resolved
@@ -120,9 +120,7 @@
   const [showRepeatPassword, setShowRepeatPassword] = useState(false);
   const [error, setError] = useState<string | null>(null);
   const [isLoading, setIsLoading] = useState(false);
-  const [isOAuthLoading, setIsOAuthLoading] = useState<
-    'google' | 'github' | null
-  >(null);
+  const [isOAuthLoading, setIsOAuthLoading] = useState<'google' | 'github' | null>(null);
   const [isConfigured, setIsConfigured] = useState(true);
   const router = useRouter();
 
@@ -139,87 +137,75 @@
     }
   }, []);
 
- const handleSignUp = async (e: React.FormEvent) => {
-  e.preventDefault();
-  setIsLoading(true);
-  setError(null);
-
-  if (password !== repeatPassword) {
-    const message = 'Passwords do not match';
-    setError(message);
-    toast.error(message);
-    setIsLoading(false);
-    return;
-  }
-
-  try {
-    const supabase = createClient();
-    const { error } = await supabase.auth.signUp({
-      email,
-      password,
-      options: {
-        emailRedirectTo:
-          process.env.NEXT_PUBLIC_DEV_SUPABASE_REDIRECT_URL ||
-          `${window.location.origin}/auth/sign-up-success`,
-      },
-    });
-
-    if (error) {
-      toast.error(error.message);
-      throw error;
+  const handleSignUp = async (e: React.FormEvent) => {
+    e.preventDefault();
+    setIsLoading(true);
+    setError(null);
+
+    if (password !== repeatPassword) {
+      const message = 'Passwords do not match';
+      setError(message);
+      toast.error(message);
+      setIsLoading(false);
+      return;
     }
 
-<<<<<<< HEAD
-    toast.success('Account created successfully! Check your email to confirm.');
-    router.push('/auth/sign-up-success');
-  } catch (err: unknown) {
-    const message = err instanceof Error ? err.message : 'An unexpected error occurred';
-    setError(message);
-    toast.error(message);
-  } finally {
-    setIsLoading(false);
-  }
-};
-=======
->>>>>>> 94108027
-const handleOAuthSignIn = async (provider: 'google' | 'github') => {
-  setError(null);
-  setIsOAuthLoading(provider);
-  try {
-    const supabase = createClient();
-    const { error } = await supabase.auth.signInWithOAuth({
-      provider,
-      options: {
-        redirectTo:
-          process.env.NEXT_PUBLIC_DEV_SUPABASE_REDIRECT_URL ||
-<<<<<<< HEAD
-          `${window.location.origin}/protected`,
-      },
-    });
-
-    if (error) {
-      toast.error(error.message);
-      throw error;
+    try {
+      const supabase = createClient();
+      const { error } = await supabase.auth.signUp({
+        email,
+        password,
+        options: {
+          emailRedirectTo:
+            process.env.NEXT_PUBLIC_DEV_SUPABASE_REDIRECT_URL ||
+            `${window.location.origin}/auth/sign-up-success`,
+        },
+      });
+
+      if (error) {
+        toast.error(error.message);
+        throw error;
+      }
+
+      toast.success('Account created successfully! Check your email to confirm.');
+      router.push('/auth/sign-up-success');
+    } catch (err: unknown) {
+      const message = err instanceof Error ? err.message : 'An unexpected error occurred';
+      setError(message);
+      toast.error(message);
+    } finally {
+      setIsLoading(false);
     }
-
-    toast.success(`Redirecting to ${provider} login...`);
-  } catch (err: unknown) {
-    const message = err instanceof Error ? err.message : 'OAuth sign in failed';
-    setError(message);
-    toast.error(message);
-=======
-          `${window.location.origin}/profile`,
-      },
-    });
-    if (error) throw error;
-  } catch (err: unknown) {
-    setError(err instanceof Error ? err.message : 'OAuth sign in failed');
->>>>>>> 94108027
-  } finally {
-    setIsOAuthLoading(null);
-  }
-};
-
+  };
+
+  const handleOAuthSignIn = async (provider: 'google' | 'github') => {
+    setError(null);
+    setIsOAuthLoading(provider);
+    try {
+      const supabase = createClient();
+      const { error } = await supabase.auth.signInWithOAuth({
+        provider,
+        options: {
+          redirectTo:
+            process.env.NEXT_PUBLIC_DEV_SUPABASE_REDIRECT_URL ||
+            `${window.location.origin}/profile`,
+        },
+      });
+
+      if (error) {
+        toast.error(error.message);
+        throw error;
+      }
+
+      toast.success(`Redirecting to ${provider} login...`);
+    } catch (err: unknown) {
+      const message = err instanceof Error ? err.message : 'OAuth sign in failed';
+      setError(message);
+      toast.error(message);
+    } finally {
+      setIsOAuthLoading(null);
+    }
+  };
 
   if (!isConfigured) {
     return (
@@ -238,9 +224,7 @@
         <Card className='shadow-xl border border-gray-200 dark:border-gray-700 hover:shadow-2xl transform hover:scale-105 transition duration-300'>
           <CardHeader className='text-center'>
             <Mail className='mx-auto mb-4 h-10 w-10 text-blue-500' />
-            <CardTitle className='text-2xl md:text-3xl font-bold'>
-              Sign Up
-            </CardTitle>
+            <CardTitle className='text-2xl md:text-3xl font-bold'>Sign Up</CardTitle>
             <CardDescription className='text-gray-600 dark:text-gray-300'>
               Create your account or sign in with Google/GitHub
             </CardDescription>
@@ -273,14 +257,8 @@
                 }`}
                 disabled={!!isOAuthLoading}
               >
-                {isOAuthLoading === 'github' ? (
-                  <Spinner />
-                ) : (
-                  <Github className='h-4 w-4' />
-                )}
-                {isOAuthLoading === 'github'
-                  ? 'Signing in...'
-                  : 'Sign in with GitHub'}
+                {isOAuthLoading === 'github' ? <Spinner /> : <Github className='h-4 w-4' />}
+                {isOAuthLoading === 'github' ? 'Signing in...' : 'Sign in with GitHub'}
               </Button>
             </div>
 
@@ -332,10 +310,7 @@
 
               <p className='text-sm text-center text-gray-600 dark:text-gray-400 mt-2'>
                 Already have an account?{' '}
-                <Link
-                  href='/auth/login'
-                  className='text-blue-500 hover:underline'
-                >
+                <Link href='/auth/login' className='text-blue-500 hover:underline'>
                   Log in
                 </Link>
               </p>
