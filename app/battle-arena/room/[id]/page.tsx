'use client';

import { useState, useEffect, useRef } from 'react';
import { useRouter } from 'next/navigation';
import { Button } from '@/components/ui/button';
<<<<<<< HEAD
import { Card, CardContent, CardHeader, CardTitle } from '@/components/ui/card';
import { Separator } from '@/components/ui/separator';
import { Badge } from '@/components/ui/badge';
import { ScrollArea } from '@/components/ui/scroll-area';
import { Textarea } from '@/components/ui/textarea';
import { Select, SelectContent, SelectItem, SelectTrigger, SelectValue } from '@/components/ui/select';
import { 
  Play, 
  Square, 
  RotateCcw, 
  Settings, 
  MessageCircle, 
  Users, 
  Trophy, 
  Clock,
  CheckCircle,
  XCircle,
  Zap,
  Crown,
  Flag,
  Eye,
  EyeOff
} from 'lucide-react';
import { motion, AnimatePresence } from 'framer-motion';
import { Scoreboard } from '@/components/battle-arena/scoreboard';
import { SpectatorView } from '@/components/battle-arena/spectator-view';
import dynamic from 'next/dynamic';
=======
import { Tabs, TabsContent, TabsList, TabsTrigger } from '@/components/ui/tabs';
import { Clock, Trophy, CheckCircle2, Flag, Code2, Send, Users } from 'lucide-react';
import { useBattleRealtime, useTeamChat, broadcastCodeUpdate } from '@/hooks/use-battle-realtime';
import { CodeEditor } from '@/components/battle-arena/code-editor';
import { ProblemDetails } from '@/components/battle-arena/problem-details';
import { SubmissionsList } from '@/components/battle-arena/submissions-list';
import { motion } from 'framer-motion';
import { createClient as createSupabaseClient } from '@/lib/supabase/client';
>>>>>>> f77d1698

// Dynamically import the code editor to avoid SSR issues
const CodeEditor = dynamic(() => import('@/components/battle-arena/code-editor'), { 
  ssr: false,
  loading: () => (
    <div className="h-full flex items-center justify-center bg-slate-900/50">
      <div className="text-center">
        <div className="inline-block animate-spin rounded-full h-8 w-8 border-t-2 border-b-2 border-blue-500 mb-2"></div>
        <p className="text-blue-200">Loading editor...</p>
      </div>
    </div>
  )
});

interface Player {
  id: string;
  name: string;
  rating: number;
  solved: number;
  penalty: number;
  isOnline: boolean;
}

interface Problem {
  id: string;
  name: string;
  title: string;
  description: string;
  input: string;
  output: string;
  sampleInput: string;
  sampleOutput: string;
  timeLimit: number;
  memoryLimit: number;
  solved: number;
  attempts: number;
}

interface Submission {
  id: string;
  playerId: string;
  problemId: string;
  status: 'pending' | 'accepted' | 'wrong' | 'timeout' | 'compiling';
  language: string;
  time: number;
  memory: number;
  timestamp: number;
}

export default function BattleRoomPage({ params }: { params: { id: string } }) {
  const router = useRouter();
  const [time, setTime] = useState(0);
  const [isRunning, setIsRunning] = useState(false);
  const [activeTab, setActiveTab] = useState('problem');
  const [language, setLanguage] = useState('cpp');
<<<<<<< HEAD
  const [code, setCode] = useState('');
  const [submissions, setSubmissions] = useState<Submission[]>([]);
  const [chatMessages, setChatMessages] = useState<any[]>([]);
  const [newMessage, setNewMessage] = useState('');
  const [isSpectator, setIsSpectator] = useState(false);
  const [spectators, setSpectators] = useState<Player[]>([]);
  const chatEndRef = useRef<HTMLDivElement>(null);

  // Mock data - in a real implementation, this would come from the backend
  const players: Player[] = [
    {
      id: "1",
      name: "You",
      rating: 1850,
      solved: 2,
      penalty: 32,
      isOnline: true
    },
    {
      id: "2",
      name: "Opponent",
      rating: 1780,
      solved: 1,
      penalty: 25,
      isOnline: true
    }
  ];

  const problems: Problem[] = [
    {
      id: "A",
      name: "A",
      title: "Sum of Two Numbers",
      description: "Given two integers a and b, return their sum.",
      input: "Two integers a and b (1 ≤ a, b ≤ 1000)",
      output: "Print the sum of a and b",
      sampleInput: "3 5",
      sampleOutput: "8",
      timeLimit: 1000,
      memoryLimit: 256,
      solved: 4,
      attempts: 6
    },
    {
      id: "B",
      name: "B",
      title: "Array Rotation",
      description: "Given an array of n integers and a number k, rotate the array to the right by k steps.",
      input: "First line contains two integers n and k. Second line contains n integers.",
      output: "Print the rotated array.",
      sampleInput: "5 2\n1 2 3 4 5",
      sampleOutput: "4 5 1 2 3",
      timeLimit: 2000,
      memoryLimit: 512,
      solved: 2,
      attempts: 5
    }
  ];
=======
  const [selectedProblemId, setSelectedProblemId] = useState<string | null>(
    null
  );
  const [submitting, setSubmitting] = useState(false);
  const [timeRemaining, setTimeRemaining] = useState(45 * 60);
  const [showStats, setShowStats] = useState(false);
  const [myTeamId, setMyTeamId] = useState<string | null>(null);
  const [isSpectator, setIsSpectator] = useState(false);
  const [scoreboard, setScoreboard] = useState<Array<{ teamId: string; teamName: string; score: number; penaltyTime: number }>>([]);
  const [chatInput, setChatInput] = useState('');

  const { battleUpdate, isConnected, latestCode } = useBattleRealtime(
    params.id,
    true,
    myTeamId || undefined
  );
  const teamChat = useTeamChat(params.id, myTeamId || '', room?.battle?.mode === '3v3' && !!myTeamId);

  useEffect(() => {
    const fetchRoom = async () => {
      try {
        const response = await fetch(`/api/arena/room/${params.id}`);
        const data = await response.json();
        setRoom(data);
        setScoreboard(data.scoreboard || []);
        if (data.problems?.length > 0) {
          setSelectedProblemId(data.problems[0].id);
        }
        // determine my team membership and spectator mode
        try {
          const supabase = createSupabaseClient();
          const {
            data: { user },
          } = await supabase.auth.getUser();
          if (user && data.teams) {
            const myTeam = data.teams.find((t: any) =>
              (t.battle_team_players || []).some((p: any) => p.user_id === user.id)
            );
            setMyTeamId(myTeam?.id || null);
            setIsSpectator(!myTeam);
          } else {
            setIsSpectator(true);
          }
        } catch {}
      } catch (error) {
        console.error('Error fetching room:', error);
      }
    };
>>>>>>> f77d1698

  const currentProblem = problems[0];

  // Mock spectators data
  const mockSpectators: Player[] = [
    {
      id: "3",
      name: "Spectator1",
      rating: 1650,
      solved: 0,
      penalty: 0,
      isOnline: true
    },
    {
      id: "4",
      name: "Spectator2",
      rating: 1420,
      solved: 0,
      penalty: 0,
      isOnline: true
    },
    {
      id: "5",
      name: "Spectator3",
      rating: 1980,
      solved: 0,
      penalty: 0,
      isOnline: true
    }
  ];

  // Timer effect
  useEffect(() => {
<<<<<<< HEAD
    let interval: NodeJS.Timeout | null = null;
    
    if (isRunning) {
      interval = setInterval(() => {
        setTime(prev => prev + 1);
      }, 1000);
=======
    if (battleUpdate?.type === 'submission' || battleUpdate?.type === 'scoreboard_update') {
      const fetchRoom = async () => {
        const response = await fetch(`/api/arena/room/${params.id}`);
        const data = await response.json();
        setRoom(data);
        if (data.scoreboard) setScoreboard(data.scoreboard);
      };
      fetchRoom();
>>>>>>> f77d1698
    }
    
    return () => {
      if (interval) clearInterval(interval);
    };
  }, [isRunning]);

  // Auto-scroll chat to bottom
  useEffect(() => {
    chatEndRef.current?.scrollIntoView({ behavior: 'smooth' });
  }, [chatMessages]);

<<<<<<< HEAD
  const formatTime = (seconds: number) => {
    const mins = Math.floor(seconds / 60);
    const secs = seconds % 60;
    return `${mins.toString().padStart(2, '0')}:${secs.toString().padStart(2, '0')}`;
  };
=======
    setSubmitting(true);
    try {
      const response = await fetch(`/api/arena/room/${params.id}/submit`, {
        method: 'POST',
        headers: { 'Content-Type': 'application/json' },
        body: JSON.stringify({
          code,
          language,
          problemId: selectedProblemId,
          teamId: myTeamId,
        }),
      });
>>>>>>> f77d1698

  const handleSubmit = () => {
    const newSubmission: Submission = {
      id: Date.now().toString(),
      playerId: "1",
      problemId: currentProblem.id,
      status: 'pending',
      language,
      time: 0,
      memory: 0,
      timestamp: Date.now()
    };
    
    setSubmissions(prev => [newSubmission, ...prev]);
    
    // Simulate submission processing
    setTimeout(() => {
      setSubmissions(prev => prev.map(sub => 
        sub.id === newSubmission.id 
          ? { ...sub, status: 'accepted', time: 42, memory: 128 } 
          : sub
      ));
    }, 2000);
  };

<<<<<<< HEAD
  const handleChatSend = () => {
    if (newMessage.trim()) {
      const message = {
        id: Date.now().toString(),
        sender: "You",
        content: newMessage,
        timestamp: Date.now()
      };
      
      setChatMessages(prev => [...prev, message]);
      setNewMessage('');
      
      // Simulate opponent response
      setTimeout(() => {
        const responses = [
          "Good luck with that problem!",
          "I'm working on problem B right now",
          "This is a tough one!",
          "How's your solution coming along?"
        ];
        
        const opponentMessage = {
          id: (Date.now() + 1).toString(),
          sender: "Opponent",
          content: responses[Math.floor(Math.random() * responses.length)],
          timestamp: Date.now()
        };
        
        setChatMessages(prev => [...prev, opponentMessage]);
      }, 3000);
    }
=======
  // Live code sync: broadcast on change (debounced at consumer level)
  useEffect(() => {
    const handle = setTimeout(() => {
      if (code) {
        broadcastCodeUpdate(params.id, code, language, myTeamId || undefined);
      }
    }, 400);
    return () => clearTimeout(handle);
  }, [code, language, params.id, myTeamId]);

  // Apply incoming code updates if from teammates (basic demo; in prod add author separation)
  useEffect(() => {
    if (latestCode && latestCode.content !== code) {
      setCode(latestCode.content);
      setLanguage(latestCode.language || 'cpp');
    }
    // eslint-disable-next-line react-hooks/exhaustive-deps
  }, [latestCode]);

  const handleSendTeamMessage = async () => {
    if (!teamChat || !chatInput.trim()) return;
    try {
      await teamChat.sendMessage(chatInput.trim());
      setChatInput('');
    } catch (e) {
      console.error('chat send failed', e);
    }
  };

  const formatTime = (seconds: number) => {
    const hours = Math.floor(seconds / 3600);
    const minutes = Math.floor((seconds % 3600) / 60);
    const secs = seconds % 60;
    return `${hours.toString().padStart(2, '0')}:${minutes
      .toString()
      .padStart(2, '0')}:${secs.toString().padStart(2, '0')}`;
>>>>>>> f77d1698
  };

  const toggleSpectatorMode = () => {
    setIsSpectator(!isSpectator);
    setSpectators(mockSpectators);
  };

  // If user is a spectator, show spectator view
  if (isSpectator) {
    return (
      <SpectatorView 
        battleId={params.id}
        players={players}
        problems={problems}
        spectators={mockSpectators}
        isPublic={true}
      />
    );
  }

  return (
<<<<<<< HEAD
    <div className="min-h-screen bg-gradient-to-br from-slate-950 via-blue-950/20 to-slate-950 p-2 md:p-4">
      <div className="max-w-8xl mx-auto">
        {/* Header - Mobile responsive */}
        <div className="flex flex-col sm:flex-row sm:items-center sm:justify-between mb-4 md:mb-6 gap-3 md:gap-4">
          <div>
            <h1 className="text-lg md:text-2xl font-bold flex items-center gap-2 text-blue-200">
              <Zap className="h-5 w-5 md:h-6 md:w-6 text-yellow-400" />
              Battle Room
              <Badge variant="secondary" className="ml-2 bg-blue-500/20 text-blue-300 text-xs md:text-sm">
                1v1 Duel
              </Badge>
            </h1>
            <p className="text-xs md:text-sm text-muted-foreground">
              Best of 3 - Round 1 of 3
            </p>
          </div>
          
          <div className="flex items-center gap-2 md:gap-4">
            <div className="flex items-center gap-1 md:gap-2 bg-slate-900/50 px-2 md:px-3 py-1 rounded-lg">
              <Clock className="h-3 w-3 md:h-4 md:w-4 text-cyan-400" />
              <span className="font-mono text-sm md:text-base text-blue-200">{formatTime(time)}</span>
            </div>
            
            <Button 
              onClick={() => setIsRunning(!isRunning)}
              variant={isRunning ? "destructive" : "default"}
              className="text-xs md:text-sm flex items-center gap-1 md:gap-2 h-8 md:h-10"
=======
    <main className='min-h-screen bg-gradient-to-br from-slate-950 via-blue-950 to-slate-950'>
      <motion.div
        className='border-b border-blue-500/20 bg-gradient-to-r from-slate-900/80 to-blue-900/80 backdrop-blur-sm p-4 sticky top-0 z-20 shadow-lg shadow-blue-500/10'
        initial={{ y: -20, opacity: 0 }}
        animate={{ y: 0, opacity: 1 }}
        transition={{ duration: 0.5 }}
      >
        <div className='max-w-screen-2xl xl:max-w-[1800px] mx-auto px-2 sm:px-4 flex items-center justify-between'>
          <div className='flex items-center gap-6'>
            {/* Timer with warning state */}
            <motion.div
              className={`flex items-center gap-3 px-4 py-2 rounded-lg border ${
                timeWarning
                  ? 'bg-red-900/30 border-red-500/50'
                  : 'bg-blue-900/30 border-blue-500/30'
              } backdrop-blur-sm`}
              animate={timeWarning ? { scale: [1, 1.02, 1] } : {}}
              transition={{ duration: 1, repeat: Number.POSITIVE_INFINITY }}
>>>>>>> f77d1698
            >
              {isRunning ? (
                <>
                  <Square className="h-3 w-3 md:h-4 md:w-4" />
                  <span className="hidden xs:inline">Stop</span>
                </>
              ) : (
                <>
                  <Play className="h-3 w-3 md:h-4 md:w-4" />
                  <span className="hidden xs:inline">Start</span>
                </>
              )}
            </Button>
            
            <Button 
              onClick={toggleSpectatorMode}
              variant="outline"
              size="icon"
              className="h-8 w-8 md:h-10 md:w-10"
            >
<<<<<<< HEAD
              <Eye className="h-3 w-3 md:h-4 md:w-4" />
            </Button>
            
            <Button variant="outline" size="icon" className="h-8 w-8 md:h-10 md:w-10">
              <Settings className="h-3 w-3 md:h-4 md:w-4" />
            </Button>
=======
              <motion.div
                className={`w-2 h-2 rounded-full ${
                  isConnected ? 'bg-green-400' : 'bg-red-400'
                }`}
                animate={{ opacity: [0.5, 1, 0.5] }}
                transition={{ duration: 1.5, repeat: Number.POSITIVE_INFINITY }}
              />
              <span className='text-xs text-slate-300'>
                {isConnected ? 'Connected' : 'Connecting...'}
              </span>
            </motion.div>
          </div>

          {/* Action Buttons */}
          <div className='flex items-center gap-3'>
            <motion.div whileHover={{ scale: 1.05 }} whileTap={{ scale: 0.95 }}>
              <Button
                variant='outline'
                size='sm'
                className='border-blue-500/50 text-blue-300 hover:bg-blue-900/20 hover:border-blue-400'
              >
                <Flag className='w-4 h-4 mr-2' />
                Pause
              </Button>
            </motion.div>
            <motion.div whileHover={{ scale: 1.05 }} whileTap={{ scale: 0.95 }}>
              <Button
                variant='destructive'
                size='sm'
                className='bg-red-600/80 hover:bg-red-700 text-white'
                onClick={async () => {
                  try {
                    await fetch(`/api/arena/room/${params.id}/end`, { method: 'POST' });
                  } catch (e) {
                    console.error('surrender failed', e);
                  }
                }}
              >
                Surrender
              </Button>
            </motion.div>
>>>>>>> f77d1698
          </div>
        </div>

<<<<<<< HEAD
        {/* Main Content - Split View - Mobile responsive */}
        <div className="grid grid-cols-1 lg:grid-cols-3 gap-3 md:gap-6 h-[calc(100vh-140px)] md:h-[calc(100vh-180px)]">
          {/* Left Column - Problem and Editor */}
          <div className="lg:col-span-2 flex flex-col gap-3 md:gap-6">
            {/* Problem/Editor Tabs - Mobile responsive */}
            <Card className="flex-1 flex flex-col bg-gradient-to-br from-slate-900/80 to-slate-950/80 border-blue-500/20 backdrop-blur-sm">
              <div className="border-b border-blue-500/20">
                <div className="flex overflow-x-auto">
                  <Button
                    variant={activeTab === 'problem' ? 'default' : 'ghost'}
                    onClick={() => setActiveTab('problem')}
                    className="rounded-none border-0 text-xs md:text-sm py-2 md:py-3"
                  >
                    Problem
                  </Button>
                  <Button
                    variant={activeTab === 'editor' ? 'default' : 'ghost'}
                    onClick={() => setActiveTab('editor')}
                    className="rounded-none border-0 text-xs md:text-sm py-2 md:py-3"
                  >
                    Editor
                  </Button>
                  <Button
                    variant={activeTab === 'submissions' ? 'default' : 'ghost'}
                    onClick={() => setActiveTab('submissions')}
                    className="rounded-none border-0 text-xs md:text-sm py-2 md:py-3"
                  >
                    Submissions
                  </Button>
                </div>
              </div>
              
              <CardContent className="flex-1 p-0">
                {activeTab === 'problem' && (
                  <ScrollArea className="h-full p-6">
                    <div className="max-w-3xl mx-auto">
                      <div className="flex items-center justify-between mb-6">
                        <div>
                          <h2 className="text-2xl font-bold text-blue-200">
                            {currentProblem.name}. {currentProblem.title}
                          </h2>
                          <div className="flex items-center gap-4 mt-2">
                            <Badge variant="secondary" className="bg-green-500/20 text-green-300">
                              {currentProblem.solved} solved
                            </Badge>
                            <Badge variant="secondary" className="bg-cyan-500/20 text-cyan-300">
                              {currentProblem.timeLimit}ms
                            </Badge>
                            <Badge variant="secondary" className="bg-purple-500/20 text-purple-300">
                              {currentProblem.memoryLimit}MB
                            </Badge>
                          </div>
                        </div>
                        <Badge className="bg-yellow-500/20 text-yellow-300">
                          Round 1
                        </Badge>
                      </div>
                      
                      <Separator className="my-6 bg-blue-500/20" />
                      
                      <div className="space-y-6">
                        <div>
                          <h3 className="text-lg font-semibold mb-2 text-blue-300">Description</h3>
                          <p className="text-blue-100">{currentProblem.description}</p>
                        </div>
                        
                        <div>
                          <h3 className="text-lg font-semibold mb-2 text-blue-300">Input</h3>
                          <p className="text-blue-100">{currentProblem.input}</p>
                        </div>
                        
                        <div>
                          <h3 className="text-lg font-semibold mb-2 text-blue-300">Output</h3>
                          <p className="text-blue-100">{currentProblem.output}</p>
                        </div>
                        
                        <div>
                          <h3 className="text-lg font-semibold mb-2 text-blue-300">Sample Input</h3>
                          <pre className="bg-slate-900/50 p-4 rounded-lg border border-blue-500/20 text-blue-100">
                            {currentProblem.sampleInput}
                          </pre>
                        </div>
                        
                        <div>
                          <h3 className="text-lg font-semibold mb-2 text-blue-300">Sample Output</h3>
                          <pre className="bg-slate-900/50 p-4 rounded-lg border border-blue-500/20 text-blue-100">
                            {currentProblem.sampleOutput}
                          </pre>
                        </div>
                      </div>
                    </div>
                  </ScrollArea>
                )}
                
                {activeTab === 'editor' && (
                  <div className="h-full flex flex-col">
                    <div className="flex items-center justify-between p-4 border-b border-blue-500/20">
                      <div className="flex items-center gap-2">
                        <Select value={language} onValueChange={setLanguage}>
                          <SelectTrigger className="w-32 bg-slate-900/50 border-blue-500/20">
                            <SelectValue />
                          </SelectTrigger>
                          <SelectContent>
                            <SelectItem value="cpp">C++</SelectItem>
                            <SelectItem value="c">C</SelectItem>
                            <SelectItem value="java">Java</SelectItem>
                            <SelectItem value="python">Python</SelectItem>
                            <SelectItem value="javascript">JavaScript</SelectItem>
                          </SelectContent>
                        </Select>
                      </div>
                      <div className="flex items-center gap-2">
                        <Button variant="outline" size="sm" className="border-blue-500/20">
                          <RotateCcw className="h-4 w-4 mr-2" />
                          Reset
                        </Button>
                        <Button onClick={handleSubmit} className="flex items-center gap-2">
                          <Play className="h-4 w-4" />
                          Run Code
                        </Button>
                      </div>
                    </div>
                    <div className="flex-1">
                      <CodeEditor 
                        language={language} 
                        value={code} 
                        onChange={setCode}
                      />
                    </div>
                  </div>
                )}
                
                {activeTab === 'submissions' && (
                  <ScrollArea className="h-full p-6">
                    <h2 className="text-xl font-bold mb-4 text-blue-200">Submission History</h2>
                    {submissions.length === 0 ? (
                      <div className="text-center py-12">
                        <div className="bg-slate-900/50 rounded-full p-4 inline-block mb-4">
                          <Flag className="h-8 w-8 text-muted-foreground" />
                        </div>
                        <p className="text-muted-foreground">No submissions yet</p>
                        <p className="text-sm text-muted-foreground mt-1">
                          Submit your solution to see results here
                        </p>
                      </div>
                    ) : (
                      <div className="space-y-3">
                        {[...submissions].reverse().map((submission) => (
                          <motion.div
                            key={submission.id}
                            initial={{ opacity: 0, y: 20 }}
                            animate={{ opacity: 1, y: 0 }}
                            className="bg-slate-900/50 rounded-lg p-4 border border-blue-500/20"
                          >
                            <div className="flex items-center justify-between">
                              <div className="flex items-center gap-3">
                                {submission.status === 'accepted' ? (
                                  <CheckCircle className="h-5 w-5 text-green-500" />
                                ) : submission.status === 'pending' ? (
                                  <div className="h-5 w-5 rounded-full border-2 border-blue-500 border-t-transparent animate-spin"></div>
                                ) : (
                                  <XCircle className="h-5 w-5 text-red-500" />
                                )}
                                <div>
                                  <div className="font-medium">
                                    {submission.status === 'accepted' ? 'Accepted' : 
                                     submission.status === 'pending' ? 'Pending' : 'Wrong Answer'}
                                  </div>
                                  <div className="text-sm text-muted-foreground">
                                    {new Date(submission.timestamp).toLocaleTimeString()}
                                  </div>
                                </div>
                              </div>
                              <div className="text-right">
                                <div className="text-sm">
                                  {submission.language.toUpperCase()}
                                </div>
                                {submission.status === 'accepted' && (
                                  <div className="text-xs text-muted-foreground">
                                    {submission.time}ms, {submission.memory}KB
                                  </div>
                                )}
                              </div>
                            </div>
                          </motion.div>
                        ))}
                      </div>
                    )}
                  </ScrollArea>
                )}
              </CardContent>
            </Card>
          </div>
          
          {/* Right Column - Scoreboard and Chat */}
          <div className="flex flex-col gap-6">
            {/* Scoreboard */}
            <div className="flex-1">
              <Scoreboard 
                players={players} 
                problems={problems} 
                currentTime={time} 
                totalDuration={3600}
              />
            </div>
            
            {/* Chat */}
            <Card className="bg-gradient-to-br from-slate-900/80 to-slate-950/80 border-blue-500/20 backdrop-blur-sm">
              <CardHeader className="pb-3">
                <CardTitle className="flex items-center gap-2 text-blue-200">
                  <MessageCircle className="h-5 w-5 text-cyan-400" />
                  Battle Chat
                </CardTitle>
              </CardHeader>
              <CardContent className="p-0 flex flex-col h-64">
                <ScrollArea className="flex-1 p-4">
                  <AnimatePresence>
                    {chatMessages.map((message) => (
                      <motion.div
                        key={message.id}
                        initial={{ opacity: 0, y: 20 }}
                        animate={{ opacity: 1, y: 0 }}
                        className={`mb-3 ${message.sender === 'You' ? 'text-right' : ''}`}
                      >
                        <div className={`inline-block max-w-xs px-3 py-2 rounded-lg ${
                          message.sender === 'You' 
                            ? 'bg-blue-500/20 text-blue-100 rounded-br-none' 
                            : 'bg-slate-800/50 text-blue-100 rounded-bl-none'
                        }`}>
                          <div className="font-medium text-xs text-muted-foreground mb-1">
                            {message.sender}
                          </div>
                          <div>{message.content}</div>
                        </div>
                        <div className="text-xs text-muted-foreground mt-1">
                          {new Date(message.timestamp).toLocaleTimeString([], { hour: '2-digit', minute: '2-digit' })}
                        </div>
                      </motion.div>
                    ))}
                  </AnimatePresence>
                  <div ref={chatEndRef} />
                </ScrollArea>
                <div className="p-4 border-t border-blue-500/20">
                  <div className="flex gap-2">
                    <Textarea
                      value={newMessage}
                      onChange={(e) => setNewMessage(e.target.value)}
                      onKeyDown={(e) => {
                        if (e.key === 'Enter' && !e.shiftKey) {
                          e.preventDefault();
                          handleChatSend();
                        }
=======
      {/* Main Content Grid */}
      <div className='grid grid-cols-1 xl:grid-cols-12 gap-5 p-3 md:p-5 h-[calc(100vh-80px)] max-w-screen-2xl xl:max-w-[1800px] mx-auto'>
        {/* Left Sidebar: Problems & Scoreboard */}
        <motion.div
          className='min-w-0 xl:col-span-3 flex flex-col gap-4 overflow-hidden'
          initial={{ x: -20, opacity: 0 }}
          animate={{ x: 0, opacity: 1 }}
          transition={{ duration: 0.5, delay: 0.1 }}
        >
          {/* Problems Card */}
          <Card className='grow-[3] min-h-0 p-4 md:p-5 overflow-y-auto bg-gradient-to-br from-slate-900/50 to-blue-900/30 border-blue-500/20 backdrop-blur-sm rounded-xl'>
            <h3 className='font-bold text-white mb-3 flex items-center gap-2'>
              <Code2 className='w-4 h-4 text-cyan-400' />
              Problems
            </h3>
            <div className='space-y-2.5'>
              {room.problems.map((problem, idx) => (
                <motion.button
                  key={problem.id}
                  onClick={() => setSelectedProblemId(problem.id)}
                  whileHover={{ scale: 1.02 }}
                  whileTap={{ scale: 0.98 }}
                  className={`w-full p-3.5 md:p-4 text-left rounded-lg border transition-all duration-300 ${
                    selectedProblemId === problem.id
                      ? 'bg-gradient-to-r from-blue-600 to-cyan-600 text-white border-blue-400 shadow-lg shadow-blue-500/30'
                      : 'border-blue-500/20 hover:bg-blue-900/30 hover:border-blue-400/50 text-blue-100'
                  }`}
                >
                  <p className='font-semibold text-sm'>
                    {String.fromCharCode(65 + idx)}. {problem.name}
                  </p>
                  {/* Rating hidden for contest feel */}
                </motion.button>
              ))}
            </div>
          </Card>

          {/* Scoreboard Card */}
          <Card className='grow-[2] min-h-0 p-4 md:p-5 overflow-y-auto bg-gradient-to-br from-slate-900/50 to-purple-900/30 border-purple-500/20 backdrop-blur-sm rounded-xl'>
            <h3 className='font-bold text-white mb-3 flex items-center gap-2'>
              <Trophy className='w-4 h-4 text-yellow-400' />
              Scoreboard
            </h3>
            <div className='space-y-2'>
              {(scoreboard.length ? scoreboard : (room.teams || []).map((t: any) => ({ teamId: t.id, teamName: t.team_name, score: t.score ?? 0, penaltyTime: t.penalty_time ?? 0 })) ).map((team: any, idx: number) => (
                <motion.div
                  key={team.teamId}
                  className='p-3 bg-gradient-to-r from-purple-900/40 to-pink-900/40 rounded-lg border border-purple-500/20 hover:border-purple-400/50 transition-all'
                  whileHover={{ scale: 1.02 }}
                >
                  <div className='flex items-center justify-between mb-1'>
                    <p className='font-semibold text-sm text-white'>
                      {team.teamName}
                    </p>
                    <motion.div
                      className='text-xs font-bold text-yellow-400'
                      animate={{ scale: [1, 1.1, 1] }}
                      transition={{
                        duration: 2,
                        repeat: Number.POSITIVE_INFINITY,
>>>>>>> f77d1698
                      }}
                      placeholder="Type a message..."
                      className="flex-1 bg-slate-900/50 border-blue-500/20 min-h-12"
                    />
                    <Button 
                      onClick={handleChatSend}
                      size="icon"
                      className="h-12"
                    >
                      <MessageCircle className="h-4 w-4" />
                    </Button>
                  </div>
<<<<<<< HEAD
                </div>
              </CardContent>
            </Card>
          </div>
        </div>
=======
                  <div className='flex items-center justify-between text-xs text-purple-200/70'>
                    <span>Score: {team.score}</span>
                    <span>Penalty: {team.penaltyTime}m</span>
                  </div>
                </motion.div>
              ))}
            </div>
          </Card>
        </motion.div>

        {/* Middle: Problem Details */}
        <motion.div
          className='min-w-0 xl:col-span-4 overflow-hidden'
          initial={{ y: -20, opacity: 0 }}
          animate={{ y: 0, opacity: 1 }}
          transition={{ duration: 0.5, delay: 0.2 }}
        >
          <Card className='h-full p-4 md:p-6 overflow-y-auto bg-gradient-to-br from-slate-900/50 to-cyan-900/30 border-cyan-500/20 backdrop-blur-sm rounded-xl'>
            <ProblemDetails problem={selectedProblem} />
          </Card>
        </motion.div>

        {/* Right: Editor & Submissions */}
        <motion.div
          className='min-w-0 xl:col-span-5 flex flex-col gap-4 overflow-hidden'
          initial={{ x: 20, opacity: 0 }}
          animate={{ x: 0, opacity: 1 }}
          transition={{ duration: 0.5, delay: 0.3 }}
        >
          <Card className='flex-1 p-4 md:p-5 flex flex-col overflow-hidden bg-gradient-to-br from-slate-900/50 to-blue-900/30 border-blue-500/20 backdrop-blur-sm rounded-xl'>
            <Tabs
              defaultValue='editor'
              className='flex-1 flex flex-col overflow-hidden'
            >
              <TabsList className={`grid w-full ${room.battle?.mode === '3v3' && myTeamId ? 'grid-cols-3' : 'grid-cols-2'} bg-slate-800/50 border border-blue-500/20 rounded-lg p-1 mb-4 sticky top-0 z-10`}>
                <TabsTrigger
                  value='editor'
                  className='data-[state=active]:bg-gradient-to-r data-[state=active]:from-blue-600 data-[state=active]:to-cyan-600 rounded-md transition-all'
                >
                  <Code2 className='w-4 h-4 mr-2' />
                  Editor
                </TabsTrigger>
                {room.battle?.mode === '3v3' && myTeamId && (
                  <TabsTrigger
                    value='chat'
                    className='data-[state=active]:bg-gradient-to-r data-[state=active]:from-purple-600 data-[state=active]:to-pink-600 rounded-md transition-all'
                  >
                    <Users className='w-4 h-4 mr-2' /> Team Chat
                  </TabsTrigger>
                )}
                <TabsTrigger
                  value='submissions'
                  className='data-[state=active]:bg-gradient-to-r data-[state=active]:from-purple-600 data-[state=active]:to-pink-600 rounded-md transition-all'
                >
                  <CheckCircle2 className='w-4 h-4 mr-2' />
                  Submissions
                </TabsTrigger>
              </TabsList>

              <TabsContent value='editor' className='flex-1 overflow-hidden'>
                <CodeEditor
                  language={language}
                  onLanguageChange={setLanguage}
                  code={code}
                  onCodeChange={setCode}
                  onSubmit={handleSubmit}
                  isSubmitting={submitting}
                  readOnly={isSpectator}
                />
              </TabsContent>

              {room.battle?.mode === '3v3' && myTeamId && (
                <TabsContent value='chat' className='flex-1 overflow-hidden'>
                  <div className='flex flex-col h-full'>
                    <div className='flex-1 overflow-y-auto space-y-3 p-2'>
                      {teamChat?.messages?.map((m, idx) => (
                        <div key={idx} className='flex items-start gap-2'>
                          <span className='text-xs text-cyan-300 font-mono'>{m.handle}</span>
                          <span className='text-sm text-white'>{m.message}</span>
                        </div>
                      ))}
                    </div>
                    <div className='flex gap-2 pt-2'>
                      <input
                        className='flex-1 px-3 py-2 rounded-md bg-slate-900/50 border border-slate-700 text-white'
                        placeholder='Type a message...'
                        value={chatInput}
                        onChange={(e) => setChatInput(e.target.value)}
                        onKeyDown={(e) => e.key === 'Enter' && handleSendTeamMessage()}
                      />
                      <Button size='icon' onClick={handleSendTeamMessage}>
                        <Send className='w-4 h-4' />
                      </Button>
                    </div>
                  </div>
                </TabsContent>
              )}

              <TabsContent
                value='submissions'
                className='flex-1 overflow-hidden'
              >
                <SubmissionsList submissions={room.submissions as any} />
              </TabsContent>
            </Tabs>
          </Card>
        </motion.div>
>>>>>>> f77d1698
      </div>
    </div>
  );
}<|MERGE_RESOLUTION|>--- conflicted
+++ resolved
@@ -3,7 +3,6 @@
 import { useState, useEffect, useRef } from 'react';
 import { useRouter } from 'next/navigation';
 import { Button } from '@/components/ui/button';
-<<<<<<< HEAD
 import { Card, CardContent, CardHeader, CardTitle } from '@/components/ui/card';
 import { Separator } from '@/components/ui/separator';
 import { Badge } from '@/components/ui/badge';
@@ -31,7 +30,7 @@
 import { Scoreboard } from '@/components/battle-arena/scoreboard';
 import { SpectatorView } from '@/components/battle-arena/spectator-view';
 import dynamic from 'next/dynamic';
-=======
+
 import { Tabs, TabsContent, TabsList, TabsTrigger } from '@/components/ui/tabs';
 import { Clock, Trophy, CheckCircle2, Flag, Code2, Send, Users } from 'lucide-react';
 import { useBattleRealtime, useTeamChat, broadcastCodeUpdate } from '@/hooks/use-battle-realtime';
@@ -40,7 +39,7 @@
 import { SubmissionsList } from '@/components/battle-arena/submissions-list';
 import { motion } from 'framer-motion';
 import { createClient as createSupabaseClient } from '@/lib/supabase/client';
->>>>>>> f77d1698
+ main
 
 // Dynamically import the code editor to avoid SSR issues
 const CodeEditor = dynamic(() => import('@/components/battle-arena/code-editor'), { 
@@ -96,7 +95,6 @@
   const [isRunning, setIsRunning] = useState(false);
   const [activeTab, setActiveTab] = useState('problem');
   const [language, setLanguage] = useState('cpp');
-<<<<<<< HEAD
   const [code, setCode] = useState('');
   const [submissions, setSubmissions] = useState<Submission[]>([]);
   const [chatMessages, setChatMessages] = useState<any[]>([]);
@@ -155,56 +153,6 @@
       attempts: 5
     }
   ];
-=======
-  const [selectedProblemId, setSelectedProblemId] = useState<string | null>(
-    null
-  );
-  const [submitting, setSubmitting] = useState(false);
-  const [timeRemaining, setTimeRemaining] = useState(45 * 60);
-  const [showStats, setShowStats] = useState(false);
-  const [myTeamId, setMyTeamId] = useState<string | null>(null);
-  const [isSpectator, setIsSpectator] = useState(false);
-  const [scoreboard, setScoreboard] = useState<Array<{ teamId: string; teamName: string; score: number; penaltyTime: number }>>([]);
-  const [chatInput, setChatInput] = useState('');
-
-  const { battleUpdate, isConnected, latestCode } = useBattleRealtime(
-    params.id,
-    true,
-    myTeamId || undefined
-  );
-  const teamChat = useTeamChat(params.id, myTeamId || '', room?.battle?.mode === '3v3' && !!myTeamId);
-
-  useEffect(() => {
-    const fetchRoom = async () => {
-      try {
-        const response = await fetch(`/api/arena/room/${params.id}`);
-        const data = await response.json();
-        setRoom(data);
-        setScoreboard(data.scoreboard || []);
-        if (data.problems?.length > 0) {
-          setSelectedProblemId(data.problems[0].id);
-        }
-        // determine my team membership and spectator mode
-        try {
-          const supabase = createSupabaseClient();
-          const {
-            data: { user },
-          } = await supabase.auth.getUser();
-          if (user && data.teams) {
-            const myTeam = data.teams.find((t: any) =>
-              (t.battle_team_players || []).some((p: any) => p.user_id === user.id)
-            );
-            setMyTeamId(myTeam?.id || null);
-            setIsSpectator(!myTeam);
-          } else {
-            setIsSpectator(true);
-          }
-        } catch {}
-      } catch (error) {
-        console.error('Error fetching room:', error);
-      }
-    };
->>>>>>> f77d1698
 
   const currentProblem = problems[0];
 
@@ -238,23 +186,12 @@
 
   // Timer effect
   useEffect(() => {
-<<<<<<< HEAD
     let interval: NodeJS.Timeout | null = null;
     
     if (isRunning) {
       interval = setInterval(() => {
         setTime(prev => prev + 1);
       }, 1000);
-=======
-    if (battleUpdate?.type === 'submission' || battleUpdate?.type === 'scoreboard_update') {
-      const fetchRoom = async () => {
-        const response = await fetch(`/api/arena/room/${params.id}`);
-        const data = await response.json();
-        setRoom(data);
-        if (data.scoreboard) setScoreboard(data.scoreboard);
-      };
-      fetchRoom();
->>>>>>> f77d1698
     }
     
     return () => {
@@ -267,26 +204,11 @@
     chatEndRef.current?.scrollIntoView({ behavior: 'smooth' });
   }, [chatMessages]);
 
-<<<<<<< HEAD
   const formatTime = (seconds: number) => {
     const mins = Math.floor(seconds / 60);
     const secs = seconds % 60;
     return `${mins.toString().padStart(2, '0')}:${secs.toString().padStart(2, '0')}`;
   };
-=======
-    setSubmitting(true);
-    try {
-      const response = await fetch(`/api/arena/room/${params.id}/submit`, {
-        method: 'POST',
-        headers: { 'Content-Type': 'application/json' },
-        body: JSON.stringify({
-          code,
-          language,
-          problemId: selectedProblemId,
-          teamId: myTeamId,
-        }),
-      });
->>>>>>> f77d1698
 
   const handleSubmit = () => {
     const newSubmission: Submission = {
@@ -312,7 +234,6 @@
     }, 2000);
   };
 
-<<<<<<< HEAD
   const handleChatSend = () => {
     if (newMessage.trim()) {
       const message = {
@@ -344,44 +265,6 @@
         setChatMessages(prev => [...prev, opponentMessage]);
       }, 3000);
     }
-=======
-  // Live code sync: broadcast on change (debounced at consumer level)
-  useEffect(() => {
-    const handle = setTimeout(() => {
-      if (code) {
-        broadcastCodeUpdate(params.id, code, language, myTeamId || undefined);
-      }
-    }, 400);
-    return () => clearTimeout(handle);
-  }, [code, language, params.id, myTeamId]);
-
-  // Apply incoming code updates if from teammates (basic demo; in prod add author separation)
-  useEffect(() => {
-    if (latestCode && latestCode.content !== code) {
-      setCode(latestCode.content);
-      setLanguage(latestCode.language || 'cpp');
-    }
-    // eslint-disable-next-line react-hooks/exhaustive-deps
-  }, [latestCode]);
-
-  const handleSendTeamMessage = async () => {
-    if (!teamChat || !chatInput.trim()) return;
-    try {
-      await teamChat.sendMessage(chatInput.trim());
-      setChatInput('');
-    } catch (e) {
-      console.error('chat send failed', e);
-    }
-  };
-
-  const formatTime = (seconds: number) => {
-    const hours = Math.floor(seconds / 3600);
-    const minutes = Math.floor((seconds % 3600) / 60);
-    const secs = seconds % 60;
-    return `${hours.toString().padStart(2, '0')}:${minutes
-      .toString()
-      .padStart(2, '0')}:${secs.toString().padStart(2, '0')}`;
->>>>>>> f77d1698
   };
 
   const toggleSpectatorMode = () => {
@@ -403,7 +286,6 @@
   }
 
   return (
-<<<<<<< HEAD
     <div className="min-h-screen bg-gradient-to-br from-slate-950 via-blue-950/20 to-slate-950 p-2 md:p-4">
       <div className="max-w-8xl mx-auto">
         {/* Header - Mobile responsive */}
@@ -431,26 +313,6 @@
               onClick={() => setIsRunning(!isRunning)}
               variant={isRunning ? "destructive" : "default"}
               className="text-xs md:text-sm flex items-center gap-1 md:gap-2 h-8 md:h-10"
-=======
-    <main className='min-h-screen bg-gradient-to-br from-slate-950 via-blue-950 to-slate-950'>
-      <motion.div
-        className='border-b border-blue-500/20 bg-gradient-to-r from-slate-900/80 to-blue-900/80 backdrop-blur-sm p-4 sticky top-0 z-20 shadow-lg shadow-blue-500/10'
-        initial={{ y: -20, opacity: 0 }}
-        animate={{ y: 0, opacity: 1 }}
-        transition={{ duration: 0.5 }}
-      >
-        <div className='max-w-screen-2xl xl:max-w-[1800px] mx-auto px-2 sm:px-4 flex items-center justify-between'>
-          <div className='flex items-center gap-6'>
-            {/* Timer with warning state */}
-            <motion.div
-              className={`flex items-center gap-3 px-4 py-2 rounded-lg border ${
-                timeWarning
-                  ? 'bg-red-900/30 border-red-500/50'
-                  : 'bg-blue-900/30 border-blue-500/30'
-              } backdrop-blur-sm`}
-              animate={timeWarning ? { scale: [1, 1.02, 1] } : {}}
-              transition={{ duration: 1, repeat: Number.POSITIVE_INFINITY }}
->>>>>>> f77d1698
             >
               {isRunning ? (
                 <>
@@ -471,60 +333,15 @@
               size="icon"
               className="h-8 w-8 md:h-10 md:w-10"
             >
-<<<<<<< HEAD
               <Eye className="h-3 w-3 md:h-4 md:w-4" />
             </Button>
             
             <Button variant="outline" size="icon" className="h-8 w-8 md:h-10 md:w-10">
               <Settings className="h-3 w-3 md:h-4 md:w-4" />
             </Button>
-=======
-              <motion.div
-                className={`w-2 h-2 rounded-full ${
-                  isConnected ? 'bg-green-400' : 'bg-red-400'
-                }`}
-                animate={{ opacity: [0.5, 1, 0.5] }}
-                transition={{ duration: 1.5, repeat: Number.POSITIVE_INFINITY }}
-              />
-              <span className='text-xs text-slate-300'>
-                {isConnected ? 'Connected' : 'Connecting...'}
-              </span>
-            </motion.div>
-          </div>
-
-          {/* Action Buttons */}
-          <div className='flex items-center gap-3'>
-            <motion.div whileHover={{ scale: 1.05 }} whileTap={{ scale: 0.95 }}>
-              <Button
-                variant='outline'
-                size='sm'
-                className='border-blue-500/50 text-blue-300 hover:bg-blue-900/20 hover:border-blue-400'
-              >
-                <Flag className='w-4 h-4 mr-2' />
-                Pause
-              </Button>
-            </motion.div>
-            <motion.div whileHover={{ scale: 1.05 }} whileTap={{ scale: 0.95 }}>
-              <Button
-                variant='destructive'
-                size='sm'
-                className='bg-red-600/80 hover:bg-red-700 text-white'
-                onClick={async () => {
-                  try {
-                    await fetch(`/api/arena/room/${params.id}/end`, { method: 'POST' });
-                  } catch (e) {
-                    console.error('surrender failed', e);
-                  }
-                }}
-              >
-                Surrender
-              </Button>
-            </motion.div>
->>>>>>> f77d1698
           </div>
         </div>
 
-<<<<<<< HEAD
         {/* Main Content - Split View - Mobile responsive */}
         <div className="grid grid-cols-1 lg:grid-cols-3 gap-3 md:gap-6 h-[calc(100vh-140px)] md:h-[calc(100vh-180px)]">
           {/* Left Column - Problem and Editor */}
@@ -777,68 +594,6 @@
                           e.preventDefault();
                           handleChatSend();
                         }
-=======
-      {/* Main Content Grid */}
-      <div className='grid grid-cols-1 xl:grid-cols-12 gap-5 p-3 md:p-5 h-[calc(100vh-80px)] max-w-screen-2xl xl:max-w-[1800px] mx-auto'>
-        {/* Left Sidebar: Problems & Scoreboard */}
-        <motion.div
-          className='min-w-0 xl:col-span-3 flex flex-col gap-4 overflow-hidden'
-          initial={{ x: -20, opacity: 0 }}
-          animate={{ x: 0, opacity: 1 }}
-          transition={{ duration: 0.5, delay: 0.1 }}
-        >
-          {/* Problems Card */}
-          <Card className='grow-[3] min-h-0 p-4 md:p-5 overflow-y-auto bg-gradient-to-br from-slate-900/50 to-blue-900/30 border-blue-500/20 backdrop-blur-sm rounded-xl'>
-            <h3 className='font-bold text-white mb-3 flex items-center gap-2'>
-              <Code2 className='w-4 h-4 text-cyan-400' />
-              Problems
-            </h3>
-            <div className='space-y-2.5'>
-              {room.problems.map((problem, idx) => (
-                <motion.button
-                  key={problem.id}
-                  onClick={() => setSelectedProblemId(problem.id)}
-                  whileHover={{ scale: 1.02 }}
-                  whileTap={{ scale: 0.98 }}
-                  className={`w-full p-3.5 md:p-4 text-left rounded-lg border transition-all duration-300 ${
-                    selectedProblemId === problem.id
-                      ? 'bg-gradient-to-r from-blue-600 to-cyan-600 text-white border-blue-400 shadow-lg shadow-blue-500/30'
-                      : 'border-blue-500/20 hover:bg-blue-900/30 hover:border-blue-400/50 text-blue-100'
-                  }`}
-                >
-                  <p className='font-semibold text-sm'>
-                    {String.fromCharCode(65 + idx)}. {problem.name}
-                  </p>
-                  {/* Rating hidden for contest feel */}
-                </motion.button>
-              ))}
-            </div>
-          </Card>
-
-          {/* Scoreboard Card */}
-          <Card className='grow-[2] min-h-0 p-4 md:p-5 overflow-y-auto bg-gradient-to-br from-slate-900/50 to-purple-900/30 border-purple-500/20 backdrop-blur-sm rounded-xl'>
-            <h3 className='font-bold text-white mb-3 flex items-center gap-2'>
-              <Trophy className='w-4 h-4 text-yellow-400' />
-              Scoreboard
-            </h3>
-            <div className='space-y-2'>
-              {(scoreboard.length ? scoreboard : (room.teams || []).map((t: any) => ({ teamId: t.id, teamName: t.team_name, score: t.score ?? 0, penaltyTime: t.penalty_time ?? 0 })) ).map((team: any, idx: number) => (
-                <motion.div
-                  key={team.teamId}
-                  className='p-3 bg-gradient-to-r from-purple-900/40 to-pink-900/40 rounded-lg border border-purple-500/20 hover:border-purple-400/50 transition-all'
-                  whileHover={{ scale: 1.02 }}
-                >
-                  <div className='flex items-center justify-between mb-1'>
-                    <p className='font-semibold text-sm text-white'>
-                      {team.teamName}
-                    </p>
-                    <motion.div
-                      className='text-xs font-bold text-yellow-400'
-                      animate={{ scale: [1, 1.1, 1] }}
-                      transition={{
-                        duration: 2,
-                        repeat: Number.POSITIVE_INFINITY,
->>>>>>> f77d1698
                       }}
                       placeholder="Type a message..."
                       className="flex-1 bg-slate-900/50 border-blue-500/20 min-h-12"
@@ -851,121 +606,11 @@
                       <MessageCircle className="h-4 w-4" />
                     </Button>
                   </div>
-<<<<<<< HEAD
                 </div>
               </CardContent>
             </Card>
           </div>
         </div>
-=======
-                  <div className='flex items-center justify-between text-xs text-purple-200/70'>
-                    <span>Score: {team.score}</span>
-                    <span>Penalty: {team.penaltyTime}m</span>
-                  </div>
-                </motion.div>
-              ))}
-            </div>
-          </Card>
-        </motion.div>
-
-        {/* Middle: Problem Details */}
-        <motion.div
-          className='min-w-0 xl:col-span-4 overflow-hidden'
-          initial={{ y: -20, opacity: 0 }}
-          animate={{ y: 0, opacity: 1 }}
-          transition={{ duration: 0.5, delay: 0.2 }}
-        >
-          <Card className='h-full p-4 md:p-6 overflow-y-auto bg-gradient-to-br from-slate-900/50 to-cyan-900/30 border-cyan-500/20 backdrop-blur-sm rounded-xl'>
-            <ProblemDetails problem={selectedProblem} />
-          </Card>
-        </motion.div>
-
-        {/* Right: Editor & Submissions */}
-        <motion.div
-          className='min-w-0 xl:col-span-5 flex flex-col gap-4 overflow-hidden'
-          initial={{ x: 20, opacity: 0 }}
-          animate={{ x: 0, opacity: 1 }}
-          transition={{ duration: 0.5, delay: 0.3 }}
-        >
-          <Card className='flex-1 p-4 md:p-5 flex flex-col overflow-hidden bg-gradient-to-br from-slate-900/50 to-blue-900/30 border-blue-500/20 backdrop-blur-sm rounded-xl'>
-            <Tabs
-              defaultValue='editor'
-              className='flex-1 flex flex-col overflow-hidden'
-            >
-              <TabsList className={`grid w-full ${room.battle?.mode === '3v3' && myTeamId ? 'grid-cols-3' : 'grid-cols-2'} bg-slate-800/50 border border-blue-500/20 rounded-lg p-1 mb-4 sticky top-0 z-10`}>
-                <TabsTrigger
-                  value='editor'
-                  className='data-[state=active]:bg-gradient-to-r data-[state=active]:from-blue-600 data-[state=active]:to-cyan-600 rounded-md transition-all'
-                >
-                  <Code2 className='w-4 h-4 mr-2' />
-                  Editor
-                </TabsTrigger>
-                {room.battle?.mode === '3v3' && myTeamId && (
-                  <TabsTrigger
-                    value='chat'
-                    className='data-[state=active]:bg-gradient-to-r data-[state=active]:from-purple-600 data-[state=active]:to-pink-600 rounded-md transition-all'
-                  >
-                    <Users className='w-4 h-4 mr-2' /> Team Chat
-                  </TabsTrigger>
-                )}
-                <TabsTrigger
-                  value='submissions'
-                  className='data-[state=active]:bg-gradient-to-r data-[state=active]:from-purple-600 data-[state=active]:to-pink-600 rounded-md transition-all'
-                >
-                  <CheckCircle2 className='w-4 h-4 mr-2' />
-                  Submissions
-                </TabsTrigger>
-              </TabsList>
-
-              <TabsContent value='editor' className='flex-1 overflow-hidden'>
-                <CodeEditor
-                  language={language}
-                  onLanguageChange={setLanguage}
-                  code={code}
-                  onCodeChange={setCode}
-                  onSubmit={handleSubmit}
-                  isSubmitting={submitting}
-                  readOnly={isSpectator}
-                />
-              </TabsContent>
-
-              {room.battle?.mode === '3v3' && myTeamId && (
-                <TabsContent value='chat' className='flex-1 overflow-hidden'>
-                  <div className='flex flex-col h-full'>
-                    <div className='flex-1 overflow-y-auto space-y-3 p-2'>
-                      {teamChat?.messages?.map((m, idx) => (
-                        <div key={idx} className='flex items-start gap-2'>
-                          <span className='text-xs text-cyan-300 font-mono'>{m.handle}</span>
-                          <span className='text-sm text-white'>{m.message}</span>
-                        </div>
-                      ))}
-                    </div>
-                    <div className='flex gap-2 pt-2'>
-                      <input
-                        className='flex-1 px-3 py-2 rounded-md bg-slate-900/50 border border-slate-700 text-white'
-                        placeholder='Type a message...'
-                        value={chatInput}
-                        onChange={(e) => setChatInput(e.target.value)}
-                        onKeyDown={(e) => e.key === 'Enter' && handleSendTeamMessage()}
-                      />
-                      <Button size='icon' onClick={handleSendTeamMessage}>
-                        <Send className='w-4 h-4' />
-                      </Button>
-                    </div>
-                  </div>
-                </TabsContent>
-              )}
-
-              <TabsContent
-                value='submissions'
-                className='flex-1 overflow-hidden'
-              >
-                <SubmissionsList submissions={room.submissions as any} />
-              </TabsContent>
-            </Tabs>
-          </Card>
-        </motion.div>
->>>>>>> f77d1698
       </div>
     </div>
   );
