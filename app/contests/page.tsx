--- conflicted
+++ resolved
@@ -83,20 +83,12 @@
     startDate: "",
     startTime: "",
     problemCount: "5",
-<<<<<<< HEAD
-    ratingMin: "1200",
-    ratingMax: "1400",
-    maxParticipants: "",
-    allowLateJoin: true,
-    teamSize: "1", // For ICPC Arena
-=======
     ratingMin: "800", // ✅ lowest default
     ratingMax: "3500", // ✅ highest default
     maxParticipants: "",
     allowLateJoin: true,
     durationHours: "2", // ✅ add
     durationMinutes: "0", // ✅ add
->>>>>>> ce3c5614
   });
 // <<<<<<< HEAD
   const [currentUser, setCurrentUser] = useState<{ id: string } | null>(null);
@@ -214,12 +206,8 @@
       ratingMax: "3500",
       maxParticipants: "",
       allowLateJoin: true,
-<<<<<<< HEAD
-      teamSize: "1",
-=======
       durationHours: "2",
       durationMinutes: "0",
->>>>>>> ce3c5614
     });
   };
 
@@ -342,30 +330,6 @@
       body: JSON.stringify(bodyData),
     });
 
-<<<<<<< HEAD
-      if (response.ok) {
-        toast({
-          title: "Success",
-          description: "Contest created successfully!",
-        });
-        resetForm();
-        setCreateDialogOpen(false);
-        fetchContests(); // Refresh the list
-      } else {
-        let errorMsg = "Failed to create contest";
-        try {
-          const text = await response.text();
-          if (text) {
-            const error = JSON.parse(text);
-            errorMsg = error.error || errorMsg;
-          }
-        } catch (e) {
-          // Ignore JSON parse errors
-        }
-        toast({
-          title: "Error",
-          description: errorMsg,
-=======
     // Safely parse response
     const text = await response.text();
     let data: any = null;
@@ -382,7 +346,6 @@
         toast({
           title: "Error",
           description: "Contest created but no ID returned",
->>>>>>> ce3c5614
           variant: "destructive",
         });
         return;
@@ -572,31 +535,9 @@
                 Create a private training contest for your group or friends.
               </DialogDescription>
             </DialogHeader>
-<<<<<<< HEAD
-            <div className="space-y-6 py-4 max-h-[60vh] overflow-y-auto">
-              {/* Contest Mode */}
-              <div className="space-y-2">
-                <Label htmlFor="contest-mode">Contest Mode *</Label>
-                <Select
-                  value={formData.mode}
-                  onValueChange={(value) =>
-                    setFormData((prev) => ({ ...prev, mode: value }))
-                  }
-                >
-                  <SelectTrigger>
-                    <SelectValue placeholder="Select mode" />
-                  </SelectTrigger>
-                  <SelectContent>
-                    <SelectItem value="practice">Practice Arena (Private)</SelectItem>
-                    <SelectItem value="icpc">ICPC Arena (ICPC-style)</SelectItem>
-                  </SelectContent>
-                </Select>
-              </div>
-=======
 
             {/* Scrollable content */}
             <div className="overflow-y-auto max-h-[60vh] space-y-6 py-4 px-2 sm:px-4">
->>>>>>> ce3c5614
               {/* Contest Name */}
               <div className="space-y-2">
                 <Label htmlFor="contest-name">Contest Name *</Label>
@@ -664,24 +605,6 @@
                   </div>
                 </div>
 
-<<<<<<< HEAD
-                {/* Duration - Dynamic */}
-                <div className="space-y-2">
-                  <Label>Duration</Label>
-                  <div className="flex items-center px-3 py-2 bg-white/5 rounded-md border">
-                    <ClockIcon className="w-4 h-4 mr-2 text-white/60" />
-                    {formData.mode === "practice" ? (
-                      <span className="text-sm font-medium">
-                        {formData.problemCount === "5" || formData.problemCount === "6"
-                          ? "2 hours"
-                          : formData.problemCount === "7"
-                            ? "3 hours"
-                            : "2-3 hours"}
-                      </span>
-                    ) : (
-                      <span className="text-sm font-medium">5 hours (ICPC)</span>
-                    )}
-=======
                 {/* Duration */}
                 <div className="space-y-2">
                   <Label>Duration *</Label>
@@ -713,7 +636,6 @@
                       className="w-24"
                       placeholder="Minutes"
                     />
->>>>>>> ce3c5614
                   </div>
                 </div>
               </div>
@@ -731,42 +653,16 @@
                     onValueChange={(value) =>
                       setFormData((prev) => ({ ...prev, problemCount: value }))
                     }
-<<<<<<< HEAD
-                    disabled={formData.mode === "icpc"}
-=======
->>>>>>> ce3c5614
                   >
                     <SelectTrigger>
                       <SelectValue placeholder="Select number of problems" />
                     </SelectTrigger>
                     <SelectContent>
-<<<<<<< HEAD
-                      {formData.mode === "practice" ? (
-                        <>
-                          <SelectItem value="5">5 Problems</SelectItem>
-                          <SelectItem value="6">6 Problems</SelectItem>
-                          <SelectItem value="7">7 Problems</SelectItem>
-                          <SelectItem value="8">8 Problems</SelectItem>
-                          <SelectItem value="9">9 Problems</SelectItem>
-                          <SelectItem value="10">10 Problems</SelectItem>
-                          <SelectItem value="11">11 Problems</SelectItem>
-                          <SelectItem value="12">12 Problems</SelectItem>
-                        </>
-                      ) : (
-                        <>
-                          <SelectItem value="10">10 Problems</SelectItem>
-                          <SelectItem value="11">11 Problems</SelectItem>
-                          <SelectItem value="12">12 Problems</SelectItem>
-                          <SelectItem value="13">13 Problems</SelectItem>
-                        </>
-                      )}
-=======
                       {[5, 6, 7].map((num) => (
                         <SelectItem key={num} value={`${num}`}>
                           {num} Problems
                         </SelectItem>
                       ))}
->>>>>>> ce3c5614
                     </SelectContent>
                   </Select>
                 </div>
@@ -1048,75 +944,6 @@
               </Card>
             ) : (
               <div className="grid gap-4 md:grid-cols-2 lg:grid-cols-3">
-<<<<<<< HEAD
-                {privateContests.map((contest) => (
-                  <Card
-                    key={contest.id}
-                    className="hover:bg-white/5 transition-colors cursor-pointer"
-                  >
-                    <CardHeader className="pb-2">
-                      <div className="flex justify-between items-start">
-                        <CardTitle className="text-sm font-medium">
-                          {contest.name}
-                        </CardTitle>
-                        <Badge
-                          variant={contest.status === "active" ? "default" : "secondary"}
-                          className="text-xs"
-                        >
-                          {contest.status}
-                        </Badge>
-                      </div>
-                      <CardDescription className="text-xs text-white/60">
-                        Created: {contest.created_at
-                          ? new Date(contest.created_at).toLocaleDateString()
-                          : contest.date || "N/A"}
-                      </CardDescription>
-                    </CardHeader>
-
-                    <CardContent className="pt-2 space-y-2 text-sm">
-                      {contest.start_time && (
-                        <div className="flex items-center gap-2 text-white/70">
-                          <CalendarIcon className="w-3 h-3" />
-                          <span>{new Date(contest.start_time).toLocaleString()}</span>
-                        </div>
-                      )}
-                      {contest.description && (
-                        <p className="text-white/50">{contest.description}</p>
-                      )}
-                      <div className="flex flex-wrap gap-2 text-xs text-white/50">
-                        {contest.problem_count && <span>{contest.problem_count} Problems</span>}
-                        {contest.rating_min && contest.rating_max && (
-                          <span>Rating: {contest.rating_min}-{contest.rating_max}</span>
-                        )}
-                        {contest.duration_minutes && <span>{contest.duration_minutes} min</span>}
-                        {contest.max_participants && (
-                          <span>Max: {contest.max_participants}</span>
-                        )}
-                        <span>{contest.allow_late_join ? "Late Join Allowed" : "No Late Join"}</span>
-                      </div>
-                      <div className="flex gap-2 mt-2">
-                        <Button
-                          size="sm"
-                          variant="ghost"
-                          className="h-8 px-2 text-xs"
-                          onClick={() => window.open(`/contests/${contest.id}`, "_blank")}
-                        >
-                          View Details
-                        </Button>
-                        {(contest.status === "upcoming" || contest.status === "active") && (
-                          <Button
-                            size="sm"
-                            className="h-8 px-2 text-xs bg-green-600 hover:bg-green-700"
-                            onClick={() => window.open(`/contests/${contest.id}/participate`, "_blank")}
-                          >
-                            Participate
-                          </Button>
-                        )}
-                      </div>
-                    </CardContent>
-                  </Card>
-                ))}
-=======
                 {privateContests.map((contest: PrivateContest) => {
                   const now = new Date();
                   const start = contest.start_time
@@ -1273,7 +1100,6 @@
                     </Card>
                   );
                 })}
->>>>>>> ce3c5614
               </div>
             )}
           </section>
