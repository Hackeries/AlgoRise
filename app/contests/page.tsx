--- conflicted
+++ resolved
@@ -98,17 +98,10 @@
       const userId = userData?.user?.id;
 
       const { data, error } = await supabase
-<<<<<<< HEAD
-        .from("cf_snapshots")
-        .select("rating")
-        .eq("user_id", userId)
-  .order("snapshot_at", { ascending: false })
-=======
         .from('cf_snapshots')
         .select('rating')
         .eq('user_id', userId)
         .order('captured_at', { ascending: false })
->>>>>>> 041ac214
         .limit(1)
         .single();
 
@@ -285,22 +278,6 @@
       return;
     }
 
-<<<<<<< HEAD
-    if (response.ok) {
-      if (!data || !data.contest || !data.contest.id) {
-        toast({
-          title: "Error",
-          description: "Contest created but no ID returned",
-          variant: "destructive",
-        });
-        return;
-      }
-
-      setCreatedContestLink(
-        `${window.location.origin}/contests/${data.contest.id}/participate`
-      );
-      setShareDialogOpen(true);
-=======
     // Calculate duration
     const durationMinutes =
       parseInt(formData.durationHours) * 60 +
@@ -353,7 +330,6 @@
         headers: { 'Content-Type': 'application/json' },
         body: JSON.stringify(bodyData),
       });
->>>>>>> 041ac214
 
       // Safely parse response
       const text = await response.text();
@@ -366,20 +342,20 @@
         }
       }
 
-      if (response.ok) {
-        if (!data || !data.id) {
-          toast({
-            title: 'Error',
-            description: 'Contest created but no ID returned',
-            variant: 'destructive',
-          });
-          return;
-        }
-
-        setCreatedContestLink(
-          `${window.location.origin}/contests/${data.id}/participate`
-        );
-        setShareDialogOpen(true);
+    if (response.ok) {
+      if (!data || !data.contest || !data.contest.id) {
+        toast({
+          title: "Error",
+          description: "Contest created but no ID returned",
+          variant: "destructive",
+        });
+        return;
+      }
+
+      setCreatedContestLink(
+        `${window.location.origin}/contests/${data.contest.id}/participate`
+      );
+      setShareDialogOpen(true);
 
         resetForm();
         setCreateDialogOpen(false);
