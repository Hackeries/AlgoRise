<<<<<<< HEAD
import type React from "react";
import type { Metadata } from "next";
import { Suspense } from "react";
import { Analytics } from "@vercel/analytics/next";
import { SidebarLayout } from "@/components/sidebar-layout";
import { Inter, JetBrains_Mono, Bricolage_Grotesque } from "next/font/google";
import "./globals.css";
import { PWARegister } from "@/components/pwa/register";
import { AuthProvider } from "@/lib/auth/context";
import { CFVerificationProvider } from "@/lib/context/cf-verification";
import { ToastContainer } from "react-toastify";
=======
import type React from 'react';
import type { Metadata } from 'next';
import { Suspense } from 'react';
import { Analytics } from '@vercel/analytics/next';
import { SidebarLayout } from '@/components/sidebar-layout';
import { Inter, JetBrains_Mono, Bricolage_Grotesque } from 'next/font/google';
import './globals.css';
import { Toaster } from '@/components/ui/toaster';
import { PWARegister } from '@/components/pwa/register';
import { AuthProvider } from '@/lib/auth/context';
import { CFVerificationProvider } from '@/lib/context/cf-verification';

>>>>>>> 6fbd3b87
const inter = Inter({
  subsets: ['latin'],
  display: 'swap',
  variable: '--font-sans',
});
const jetbrainsMono = JetBrains_Mono({
  subsets: ['latin'],
  display: 'swap',
  variable: '--font-mono',
});
const bricolage = Bricolage_Grotesque({
  subsets: ['latin'],
  display: 'swap',
  variable: '--font-bricolage',
});

export const metadata: Metadata = {
  title: 'AlgoRise',
  description: 'Practice that adapts. Compete when it counts.',
  generator: 'v0.app',
};

export default function RootLayout({
  children,
}: Readonly<{ children: React.ReactNode }>) {
  return (
    <html
      lang='en'
      className={`${inter.variable} ${jetbrainsMono.variable} ${bricolage.variable} dark antialiased`}
    >
      <head>
        <link rel='manifest' href='/manifest.json' />
        <meta name='theme-color' content='#0B1020' />
      </head>
      <body className='min-h-dvh bg-[#0B1020] text-white font-sans'>
        <AuthProvider>
          <CFVerificationProvider>
            <SidebarLayout>
              <Suspense fallback={null}>{children}</Suspense>
            </SidebarLayout>
                <ToastContainer position="bottom-right" autoClose={3000} />
            <PWARegister />
            <Analytics />
          </CFVerificationProvider>
        </AuthProvider>
      </body>
    </html>
  );
}<|MERGE_RESOLUTION|>--- conflicted
+++ resolved
@@ -1,4 +1,3 @@
-<<<<<<< HEAD
 import type React from "react";
 import type { Metadata } from "next";
 import { Suspense } from "react";
@@ -10,7 +9,6 @@
 import { AuthProvider } from "@/lib/auth/context";
 import { CFVerificationProvider } from "@/lib/context/cf-verification";
 import { ToastContainer } from "react-toastify";
-=======
 import type React from 'react';
 import type { Metadata } from 'next';
 import { Suspense } from 'react';
@@ -23,7 +21,6 @@
 import { AuthProvider } from '@/lib/auth/context';
 import { CFVerificationProvider } from '@/lib/context/cf-verification';
 
->>>>>>> 6fbd3b87
 const inter = Inter({
   subsets: ['latin'],
   display: 'swap',
