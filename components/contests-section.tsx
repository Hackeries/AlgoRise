"use client";
import { useState, useEffect } from "react";
import { Badge } from "@/components/ui/badge";
import { Button } from "@/components/ui/button";
import { Skeleton } from "@/components/ui/skeleton";
import { Timer, Calendar, ArrowRight } from "lucide-react";
import { CardHeader, Card, CardTitle, CardContent } from "@/components/ui/card";
import { motion } from "framer-motion";
import { toast } from "@/hooks/use-toast";
import { createClient } from "@/lib/supabase/client";

const supabase = createClient();

interface Contest {
  id: number;
  name: string;
  startTimeSeconds: number;
  durationSeconds: number;
  type: string;
}

// 🎨 Badge colors by type
const getBadgeClass = (type: string) => {
  switch (true) {
    case type.includes("Div. 2"):
      return "bg-blue-500/20 text-blue-400";
    case type.includes("Div. 3"):
      return "bg-green-500/20 text-green-400";
    case type.includes("Div. 4"):
      return "bg-teal-500/20 text-teal-400";
    case type.includes("Global"):
      return "bg-yellow-500/20 text-yellow-400";
    case type.includes("Educational"):
      return "bg-purple-500/20 text-purple-400";
    default:
      return "bg-gray-500/20 text-gray-400";
  }
};

// ⏱ Countdown formatter
const formatTimeRemaining = (startTime: number) => {
  const now = Math.floor(Date.now() / 1000);
  const diff = startTime - now;

  if (diff <= 0) return "Started";

  const days = Math.floor(diff / 86400);
  const hours = Math.floor((diff % 86400) / 3600);
  const minutes = Math.floor((diff % 3600) / 60);
  const seconds = diff % 60;

  if (days > 0) return `${days}d ${hours}h ${minutes}m`;
  if (hours > 0) return `${hours}h ${minutes}m ${seconds}s`;
  if (minutes > 0) return `${minutes}m ${seconds}s`;
  return `${seconds}s`;
};

export default function ContestSection() {
  const [upcomingContests, setUpcomingContests] = useState<Contest[]>([]);
  const [loading, setLoading] = useState(true);
  const [tick, setTick] = useState(0); // force rerender for countdown
  const [userRating, setUserRating] = useState<number>(0);

  useEffect(() => {
    const fetchUserRating = async () => {
      const { data: userData } = await supabase.auth.getUser();
      const userId = userData?.user?.id;

      // ==> ERROR FIX: Check if userId exists before querying
      if (!userId) {
        console.log("User not logged in, skipping rating fetch.");
        return;
      }

      const { data, error } = await supabase
        .from("cf_snapshots")
        .select("rating")
        .eq("user_id", userId)
        .order("captured_at", { ascending: false })
        .limit(1)
        .single();

      if (error) {
        console.error("Error fetching rating:", error);
        return;
      }

      if (data?.rating) {
        setUserRating(data.rating);
      }
    };

    fetchUserRating();
  }, []);

  useEffect(() => {
    fetchUpcomingContests();

    const timer = setInterval(() => setTick((t) => t + 1), 1000);
    const refresher = setInterval(fetchUpcomingContests, 5 * 60 * 1000);

    return () => {
      clearInterval(timer);
      clearInterval(refresher);
    };
  }, []);

  const fetchUpcomingContests = async () => {
    try {
      const response = await fetch("/api/cf/contests");
      if (!response.ok) {
        throw new Error(`HTTP ${response.status}: ${response.statusText}`);
      }
      const data = await response.json();
      setUpcomingContests(data.upcoming || []);
    } catch (error) {
      console.error("Error fetching contests:", error);
      setUpcomingContests([]);
    } finally {
      setLoading(false);
    }
  };

  const getCodeforcesContestUrl = (contestId: number) => {
    return `https://codeforces.com/contestRegistration/${contestId}`;
  };

<<<<<<< HEAD
  const handleCodeforcesContestClick = (
    contestId: number,
    startSeconds: number,
    contestName: string
  ) => {
=======
  const handleCodeforcesContestClick = (contestId: number, startSeconds: number, contestName: string) => {
>>>>>>> 0c88a0af
    const url = getCodeforcesContestUrl(contestId);
    const timeLeftMs = (startSeconds || 0) * 1000 - Date.now();
    const daysLeft = Math.floor(timeLeftMs / (1000 * 60 * 60 * 24));
    const lowername = contestName.toLowerCase();
<<<<<<< HEAD

    if (lowername.includes("div. 1") && !lowername.includes("div. 2")) {
      if (userRating < 1900) {
        // Rating check should be < 1900 as per issue
=======
    
    if (lowername.includes("div. 1") && !lowername.includes("div. 2")) {
      if (userRating < 1900) { // Rating check should be < 1900 as per issue
>>>>>>> 0c88a0af
        toast({
          title: "Not Eligible",
          description:
            "Register for Div2 because your current rating is <1900.",
          variant: "destructive",
          className: "text-white",
        });
        return;
      }
    }

<<<<<<< HEAD
    if (daysLeft < 2) {
      // Logic should be less than 2 days
      window.open(url, "_blank", "noopener,noreferrer");
    } else {
      toast({
        title: "Registration Not Started",
        description: `Registration isn't opened yet, please wait ~${daysLeft} days to register!`,
        variant: "destructive",
        className: "text-white",
      });
=======
    if (daysLeft < 2) { // Logic should be less than 2 days
        window.open(url, "_blank", "noopener,noreferrer");
    } else {
        toast({
          title: "Registration Not Started",
          description: `Registration isn't opened yet, please wait ~${daysLeft} days to register!`,
          variant: "destructive",
          className: "text-white",
        });
>>>>>>> 0c88a0af
    }
  };

  return (
    <section className="py-16 px-4 mb-8 mt-5">
      <div className="max-w-6xl mx-auto">
        <motion.div
          initial={{ opacity: 0, y: -20 }}
          animate={{ opacity: 1, y: 0 }}
          transition={{ duration: 0.6, ease: "easeOut" }}
          className="text-center mb-12"
        >
          <h2 className="text-3xl font-bold mb-4 text-[#EDEB99] drop-shadow-md">
            Upcoming Contests
          </h2>
          <p className="text-gray-600 dark:text-gray-400">
            Stay updated with the latest Codeforces contests —{" "}
            <span className="font-semibold text-sky-500">live countdowns</span>{" "}
            refresh in real-time.
          </p>
        </motion.div>

        <div className="grid grid-cols-1 md:grid-cols-2 lg:grid-cols-3 gap-6">
          {loading ? (
            Array.from({ length: 3 }).map((_, i) => (
              <Card
                key={i}
                className="bg-white/80 dark:bg-gray-800/80 backdrop-blur-sm"
              >
                <CardHeader>
                  <Skeleton className="h-6 w-3/4" />
                </CardHeader>
                <CardContent>
                  <Skeleton className="h-4 w-full mb-2" />
                  <Skeleton className="h-4 w-1/2" />
                </CardContent>
              </Card>
            ))
          ) : upcomingContests.length > 0 ? (
            // ==> ERROR FIX: Removed the extra, nested .map() and return statement
            upcomingContests.map((contest, i) => {
              const now = Math.floor(Date.now() / 1000);
              const timeDiff = contest.startTimeSeconds - now;
              const urgent = timeDiff < 3600; // less than 1 hour

              return (
                <motion.div
                  key={contest.id}
                  className="block h-full cursor-pointer"
                  initial={{ opacity: 0, y: 40 }}
                  whileInView={{ opacity: 1, y: 0 }}
                  transition={{ duration: 0.5, delay: i * 0.15 }}
                  viewport={{ once: true, amount: 0.2 }}
<<<<<<< HEAD
                  onClick={() =>
                    handleCodeforcesContestClick(
                      contest.id,
                      contest.startTimeSeconds || 0,
                      contest.name
                    )
                  }
=======
                  onClick={() => handleCodeforcesContestClick(contest.id, contest.startTimeSeconds || 0, contest.name)}
>>>>>>> 0c88a0af
                  role="link"
                  tabIndex={0}
                >
                  <motion.div
                    whileHover={{ scale: 1.05, rotateX: 3, rotateY: -3 }}
                    transition={{ type: "spring", stiffness: 250, damping: 15 }}
                    className={`rounded-2xl shadow-lg h-full cursor-pointer border border-white/30 dark:border-gray-700/30 backdrop-blur-md 
                      ${
                        urgent
                          ? "animate-pulse border-red-500/40"
                          : "hover:shadow-[0_0_25px_rgba(56,189,248,0.5)]"
                      }`}
                  >
                    <Card className="bg-white/20 dark:bg-gray-800/20 rounded-2xl h-full">
                      <CardHeader>
                        <div className="flex justify-between items-start">
                          <CardTitle className="text-lg line-clamp-2">
                            {contest.name}
                          </CardTitle>
                          <Badge
                            className={getBadgeClass(contest.type)}
                            variant="secondary"
                          >
                            {contest.type}
                          </Badge>
                        </div>
                      </CardHeader>

                      <CardContent>
                        <div className="space-y-2">
                          <div className="flex items-center gap-2 text-sm text-gray-600 dark:text-gray-400">
                            <Timer className="h-4 w-4" />
                            <span>
                              {formatTimeRemaining(contest.startTimeSeconds)}
                            </span>
                          </div>
                          <div className="flex items-center gap-2 text-sm text-gray-600 dark:text-gray-400">
                            <Calendar className="h-4 w-4" />
                            <span>
                              {new Date(
                                contest.startTimeSeconds * 1000
                              ).toLocaleString()}
                            </span>
                          </div>

                          <Button
                            asChild
                            className="w-full mt-4 text-white bg-sky-500/50 hover:bg-sky-900"
                            onClick={(e) => e.stopPropagation()}
                          >
                            <a
                              href={`https://codeforces.com/contest/${contest.id}`}
                              target="_blank"
                              rel="noopener noreferrer"
                            >
                              View Contest
                              <ArrowRight className="ml-2 h-4 w-4" />
                            </a>
                          </Button>
                        </div>
                      </CardContent>
                    </Card>
                  </motion.div>
                </motion.div>
              );
            })
          ) : (
            <div className="col-span-full text-center py-12">
              <p className="text-gray-600 dark:text-gray-400">
                No upcoming contests found
              </p>
            </div>
          )}
        </div>
      </div>
      <hr className="border-gray-800 dark:border-white-800 m-10" />
    </section>
  );
}<|MERGE_RESOLUTION|>--- conflicted
+++ resolved
@@ -125,29 +125,29 @@
     return `https://codeforces.com/contestRegistration/${contestId}`;
   };
 
-<<<<<<< HEAD
+// <<<<<<< HEAD
   const handleCodeforcesContestClick = (
     contestId: number,
     startSeconds: number,
     contestName: string
   ) => {
-=======
-  const handleCodeforcesContestClick = (contestId: number, startSeconds: number, contestName: string) => {
->>>>>>> 0c88a0af
+// =======
+//   const handleCodeforcesContestClick = (contestId: number, startSeconds: number, contestName: string) => {
+// >>>>>>> 0c88a0aff73832c10eedb3a4b728cef1d20ef662
     const url = getCodeforcesContestUrl(contestId);
     const timeLeftMs = (startSeconds || 0) * 1000 - Date.now();
     const daysLeft = Math.floor(timeLeftMs / (1000 * 60 * 60 * 24));
     const lowername = contestName.toLowerCase();
-<<<<<<< HEAD
+// <<<<<<< HEAD
 
     if (lowername.includes("div. 1") && !lowername.includes("div. 2")) {
       if (userRating < 1900) {
         // Rating check should be < 1900 as per issue
-=======
+// =======
     
-    if (lowername.includes("div. 1") && !lowername.includes("div. 2")) {
-      if (userRating < 1900) { // Rating check should be < 1900 as per issue
->>>>>>> 0c88a0af
+//     if (lowername.includes("div. 1") && !lowername.includes("div. 2")) {
+//       if (userRating < 1900) { // Rating check should be < 1900 as per issue
+// >>>>>>> 0c88a0aff73832c10eedb3a4b728cef1d20ef662
         toast({
           title: "Not Eligible",
           description:
@@ -159,7 +159,7 @@
       }
     }
 
-<<<<<<< HEAD
+// <<<<<<< HEAD
     if (daysLeft < 2) {
       // Logic should be less than 2 days
       window.open(url, "_blank", "noopener,noreferrer");
@@ -170,17 +170,17 @@
         variant: "destructive",
         className: "text-white",
       });
-=======
-    if (daysLeft < 2) { // Logic should be less than 2 days
-        window.open(url, "_blank", "noopener,noreferrer");
-    } else {
-        toast({
-          title: "Registration Not Started",
-          description: `Registration isn't opened yet, please wait ~${daysLeft} days to register!`,
-          variant: "destructive",
-          className: "text-white",
-        });
->>>>>>> 0c88a0af
+// =======
+//     if (daysLeft < 2) { // Logic should be less than 2 days
+//         window.open(url, "_blank", "noopener,noreferrer");
+//     } else {
+//         toast({
+//           title: "Registration Not Started",
+//           description: `Registration isn't opened yet, please wait ~${daysLeft} days to register!`,
+//           variant: "destructive",
+//           className: "text-white",
+//         });
+// >>>>>>> 0c88a0aff73832c10eedb3a4b728cef1d20ef662
     }
   };
 
@@ -234,7 +234,7 @@
                   whileInView={{ opacity: 1, y: 0 }}
                   transition={{ duration: 0.5, delay: i * 0.15 }}
                   viewport={{ once: true, amount: 0.2 }}
-<<<<<<< HEAD
+// <<<<<<< HEAD
                   onClick={() =>
                     handleCodeforcesContestClick(
                       contest.id,
@@ -242,9 +242,9 @@
                       contest.name
                     )
                   }
-=======
-                  onClick={() => handleCodeforcesContestClick(contest.id, contest.startTimeSeconds || 0, contest.name)}
->>>>>>> 0c88a0af
+// =======
+//                   onClick={() => handleCodeforcesContestClick(contest.id, contest.startTimeSeconds || 0, contest.name)}
+// >>>>>>> 0c88a0aff73832c10eedb3a4b728cef1d20ef662
                   role="link"
                   tabIndex={0}
                 >
