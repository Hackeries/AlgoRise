'use client';

import { useEffect, useState } from 'react';
import {
  Card,
  CardHeader,
  CardTitle,
  CardDescription,
  CardContent,
} from '@/components/ui/card';
import { Badge } from '@/components/ui/badge';
import { Button } from '@/components/ui/button';
import { useCFVerification } from '@/lib/context/cf-verification';
import { TrendingUp, Trophy, Flame, Activity } from 'lucide-react';
import { useToast } from '@/hooks/use-toast';
import { Radar } from 'react-chartjs-2';

// Chart.js explicit registration
import {
  Chart as ChartJS,
  RadialLinearScale,
  PointElement,
  LineElement,
  Filler,
  Tooltip,
  Legend,
} from 'chart.js';

ChartJS.register(
  RadialLinearScale,
  PointElement,
  LineElement,
  Filler,
  Tooltip,
  Legend
);

interface CFProblem {
  contestId: number;
  index: string;
  name: string;
  rating?: number;
  tags: string[];
  verdict?: string;
  timeConsumedMillis?: number;
  creationTimeSeconds: number;
}

interface DailyStats {
  problemsSolved: number;
  hintsUsed: number;
  totalSubmissions: number;
  averageTime: number;
  tags: { [key: string]: number };
}

interface ProblemNote {
  problemId: string;
  problemName: string;
  note: string;
  createdAt: string;
  tags: string[];
  category: 'hint' | 'solution' | 'approach' | 'mistake' | 'general';
  difficulty?: number;
}

export function CFDashboard() {
  const { isVerified, verificationData } = useCFVerification();
  const { toast } = useToast();

  const [cfProblems, setCfProblems] = useState<CFProblem[]>([]);
  const [dailyStats, setDailyStats] = useState<DailyStats | null>(null);
  const [problemNotes, setProblemNotes] = useState<ProblemNote[]>([]);
  const [newNote, setNewNote] = useState('');
  const [noteCategory, setNoteCategory] =
    useState<ProblemNote['category']>('general');
  const [selectedProblem, setSelectedProblem] = useState<CFProblem | null>(
    null
  );
  const [loading, setLoading] = useState(false);
  const [currentStreak, setCurrentStreak] = useState(0);
  const [recommendedProblems, setRecommendedProblems] = useState<CFProblem[]>(
    []
  );
  const [isMounted, setIsMounted] = useState(false);

  useEffect(() => setIsMounted(true), []);
  useEffect(() => {
    if (isVerified && verificationData) {
      fetchTodayProblems();
      loadNotes();
      loadStreak();
      fetchRecommendations();
    }
  }, [isVerified, verificationData]);

  // Fetch recent submissions
  const fetchTodayProblems = async () => {
    if (!verificationData) return;
    setLoading(true);
    try {
      const res = await fetch(
        `https://codeforces.com/api/user.status?handle=${verificationData.handle}&from=1&count=100`
      );
      const data = await res.json();
      if (data.status === 'OK') {
        const today = new Date();
        today.setHours(0, 0, 0, 0);
        const todayProblems = data.result.filter(
          (p: any) => new Date(p.creationTimeSeconds * 1000) >= today
        );
        setCfProblems(todayProblems);
        computeStats(todayProblems);
      }
    } catch (err) {
      console.error(err);
      toast({
        title: 'Error',
        description: 'Failed to fetch Codeforces data',
        variant: 'destructive',
      });
    } finally {
      setLoading(false);
    }
  };

  const computeStats = (problems: CFProblem[]) => {
    const solved = problems.filter(p => p.verdict === 'OK');
    const failed = problems.filter(p => p.verdict && p.verdict !== 'OK');
    const totalTime = solved.reduce(
      (sum, p) => sum + (p.timeConsumedMillis || 0),
      0
    );
    const tags: { [key: string]: number } = {};
    problems.forEach(p =>
      p.tags?.forEach(tag => (tags[tag] = (tags[tag] || 0) + 1))
    );
    const uniqueProblems = new Set(
      problems.map(p => `${p.contestId}${p.index}`)
    );
    const hintsUsed =
      failed.length + Math.max(0, problems.length - uniqueProblems.size);
    setDailyStats({
      problemsSolved: solved.length,
      hintsUsed,
      totalSubmissions: problems.length,
      averageTime: solved.length ? totalTime / solved.length : 0,
      tags,
    });
  };

  const loadStreak = () => {
    const stored = localStorage.getItem('cf_daily_streak');
    setCurrentStreak(stored ? Number.parseInt(stored) : 0);
  };

  const loadNotes = () => {
    const stored = localStorage.getItem('cf_problem_notes');
    if (stored) setProblemNotes(JSON.parse(stored));
  };

  const saveNote = () => {
    if (!selectedProblem || !newNote.trim()) return;
    const note: ProblemNote = {
      problemId: `${selectedProblem.contestId}${selectedProblem.index}`,
      problemName: selectedProblem.name,
      note: newNote.trim(),
      createdAt: new Date().toISOString(),
      tags: selectedProblem.tags,
      category: noteCategory,
      difficulty: selectedProblem.rating,
    };
    const updated = [note, ...problemNotes];
    setProblemNotes(updated);
    localStorage.setItem('cf_problem_notes', JSON.stringify(updated));
    setNewNote('');
    setNoteCategory('general');
    setSelectedProblem(null);
    toast({
      title: 'Note Saved',
      description: `Saved for ${selectedProblem.name}`,
    });
  };

  const deleteNote = (noteId: string) => {
    const updated = problemNotes.filter(note => note.problemId !== noteId);
    setProblemNotes(updated);
    localStorage.setItem('cf_problem_notes', JSON.stringify(updated));
    toast({ title: 'Note Deleted' });
  };

  // Fetch recommended problems based on rating
  const fetchRecommendations = async () => {
    if (!verificationData) return;
    try {
      const res = await fetch('https://codeforces.com/api/problemset.problems');
      const data = await res.json();
      if (data.status === 'OK') {
        const solvedProblems = new Set(
          cfProblems.map(p => `${p.contestId}${p.index}`)
        );
        const userRating = verificationData.rating || 0;
        const recommended = data.result.problems
          .filter(
            (p: any) =>
              !solvedProblems.has(`${p.contestId}${p.index}`) &&
              p.rating &&
              p.rating >= userRating - 200 &&
              p.rating <= userRating + 200
          )
          .slice(0, 5);
        setRecommendedProblems(recommended);
      }
    } catch (err) {
      console.error(err);
    }
  };

  if (!isMounted) return <div className='text-center py-6'>Loading...</div>;
  if (!isVerified)
    return (
      <div className='flex items-center justify-center min-h-[400px] bg-gradient-to-br from-blue-50 via-purple-50 to-pink-50 dark:from-transparent dark:via-transparent dark:to-transparent rounded-2xl p-6'>
        <Card className='glass-card w-full max-w-md text-center'>
          <CardHeader>
            <Trophy className='mx-auto h-12 w-12 text-yellow-500 mb-2' />
            <CardTitle>Connect Your CF Account</CardTitle>
            <CardDescription>Verify to see your CP dashboard</CardDescription>
          </CardHeader>
          <CardContent>
            <Button className='w-full bg-gradient-to-r from-blue-600 to-purple-600 hover:from-blue-700 hover:to-purple-700 text-white' asChild>
              <a href='/settings'>Verify Now</a>
            </Button>
          </CardContent>
        </Card>
      </div>
    );

  const verdictColor = (v?: string) =>
    v === 'OK'
      ? 'text-green-400'
      : v?.includes('WRONG')
      ? 'text-red-500'
      : 'text-yellow-400';

  return (
    <div className='section-spacing content-padding bg-gradient-to-br from-blue-50 via-purple-50 to-pink-50 dark:from-transparent dark:via-transparent dark:to-transparent rounded-2xl p-6'>
      {/* Animated background blobs */}
      <div className='absolute top-[-50px] left-[-50px] w-[250px] h-[250px] bg-purple-400/20 dark:bg-purple-500/10 rounded-full blur-3xl animate-blob pointer-events-none' />
      <div className='absolute bottom-[-50px] right-[-50px] w-[300px] h-[300px] bg-cyan-400/20 dark:bg-cyan-500/10 rounded-full blur-3xl animate-blob animation-delay-2000 pointer-events-none' />
      
      <div className='relative z-10 grid grid-cols-1 md:grid-cols-2 lg:grid-cols-4 card-spacing'>
        <Card className='glass-card glass-card-hover stat-card'>
          <CardHeader className='flex flex-row items-center justify-between space-y-0 pb-2'>
            <CardTitle className='text-sm font-medium'>Rating</CardTitle>
            <TrendingUp className='h-4 w-4 text-muted-foreground' />
          </CardHeader>
          <CardContent>
            <div className='text-2xl font-bold bg-gradient-to-r from-blue-600 to-blue-400 dark:from-blue-400 dark:to-blue-300 bg-clip-text text-transparent'>
              {verificationData?.rating || 0}
            </div>
            <p className='text-xs text-muted-foreground'>
              {verificationData?.rank || 'Unrated'}
            </p>
          </CardContent>
        </Card>

        <Card className='glass-card glass-card-hover stat-card'>
          <CardHeader className='flex flex-row items-center justify-between space-y-0 pb-2'>
            <CardTitle className='text-sm font-medium'>Max Rating</CardTitle>
            <Trophy className='h-4 w-4 text-muted-foreground' />
          </CardHeader>
          <CardContent>
            <div className='text-2xl font-bold bg-gradient-to-r from-green-600 to-emerald-400 dark:from-green-400 dark:to-emerald-300 bg-clip-text text-transparent'>
              {verificationData?.maxRating || 0}
            </div>
          </CardContent>
        </Card>

        <Card className='glass-card glass-card-hover stat-card'>
          <CardHeader className='flex flex-row items-center justify-between space-y-0 pb-2'>
            <CardTitle className='text-sm font-medium'>Streak</CardTitle>
            <Flame className='h-4 w-4 text-muted-foreground' />
          </CardHeader>
          <CardContent>
            <div className='text-2xl font-bold bg-gradient-to-r from-orange-600 to-red-400 dark:from-orange-400 dark:to-red-300 bg-clip-text text-transparent'>
              {currentStreak}
            </div>
          </CardContent>
        </Card>

        <Card className='glass-card glass-card-hover stat-card'>
          <CardHeader className='flex flex-row items-center justify-between space-y-0 pb-2'>
            <CardTitle className='text-sm font-medium'>Today Solved</CardTitle>
            <Activity className='h-4 w-4 text-muted-foreground' />
          </CardHeader>
          <CardContent>
            <div className='text-2xl font-bold bg-gradient-to-r from-purple-600 to-pink-400 dark:from-purple-400 dark:to-pink-300 bg-clip-text text-transparent'>
              {dailyStats?.problemsSolved || 0}
            </div>
          </CardContent>
        </Card>
      </div>

      <div className='relative z-10 grid grid-cols-1 lg:grid-cols-3 card-spacing'>
        {/* Recommended Problems */}
        <Card className='glass-card glass-card-hover card-hover section-hover'>
          <CardHeader>
            <CardTitle>Recommended Problems</CardTitle>
            <CardDescription>
              Based on your current rating & weak tags
            </CardDescription>
          </CardHeader>
          <CardContent className='space-y-2 max-h-96 overflow-y-auto scrollbar-thin'>
            {recommendedProblems.length ? (
              recommendedProblems.map((p, i) => (
                <div
                  key={i}
                  className='flex justify-between items-center p-3 glass-card rounded-lg transition-all duration-200 hover:bg-primary/5 hover:border-primary/50 cursor-pointer'
                >
                  <div>
                    <div className='font-medium'>{p.name}</div>
                    <div className='text-xs text-muted-foreground'>
                      {p.contestId}
                      {p.index} • Rating: {p.rating}
                    </div>
                    <div className='flex gap-1 mt-1'>
                      {p.tags?.slice(0, 3).map(tag => (
                        <Badge key={tag} className='text-xs bg-gradient-to-r from-blue-500/20 to-purple-500/20 dark:from-blue-500/10 dark:to-purple-500/10 border-blue-500/30'>
                          {tag}
                        </Badge>
                      ))}
                    </div>
                  </div>
                  <a
                    target='_blank'
                    rel='noopener noreferrer'
                    href={`https://codeforces.com/contest/${p.contestId}/problem/${p.index}`}
                    className='text-sm bg-gradient-to-r from-blue-600 to-blue-500 dark:from-blue-400 dark:to-blue-300 bg-clip-text text-transparent hover:underline transition-colors font-semibold'
                  >
                    CF
                  </a>
                </div>
              ))
            ) : (
              <div className='text-center py-8 text-muted-foreground'>
                No recommendations yet
              </div>
            )}
          </CardContent>
        </Card>

        {/* Quick Actions */}
        <Card className='glass-card glass-card-hover card-hover section-hover flex flex-col justify-between'>
          <CardHeader>
            <CardTitle>Quick Actions</CardTitle>
            <CardDescription>
              Jump to adaptive sheets, contests, or study plans
            </CardDescription>
          </CardHeader>
          <CardContent className='space-y-3'>
<<<<<<< HEAD
            <Button asChild className='w-full'>
              <a href='/adaptive-sheet'>🎯 Start Practice</a>
=======
            <Button asChild className='w-full btn-hover bg-gradient-to-r from-blue-600 to-blue-500 hover:from-blue-700 hover:to-blue-600 text-white shadow-lg hover:shadow-xl transition-all'>
              <a href='/adaptive-sheet'>Start Practice</a>
>>>>>>> 0d5c44b6
            </Button>
            <Button asChild className='w-full btn-hover bg-gradient-to-r from-purple-600 to-pink-500 hover:from-purple-700 hover:to-pink-600 text-white shadow-lg hover:shadow-xl transition-all'>
              <a href='/contests'>Virtual Contest</a>
            </Button>
<<<<<<< HEAD
            <Button asChild className='w-full'>
              <a href='/battle-arena'>⚔️ Battle Arena</a>
            </Button>
            <Button asChild className='w-full'>
              <a href='/paths'>📚 Study Plan</a>
=======
            <Button asChild className='w-full btn-hover bg-gradient-to-r from-emerald-600 to-cyan-500 hover:from-emerald-700 hover:to-cyan-600 text-white shadow-lg hover:shadow-xl transition-all'>
              <a href='/paths'>Study Plan</a>
>>>>>>> 0d5c44b6
            </Button>
          </CardContent>
        </Card>

        {/* Radar Tag Analytics */}
        <Card className='glass-card glass-card-hover card-hover section-hover'>
          <CardHeader>
            <CardTitle>Weak Tags</CardTitle>
            <CardDescription>Tags where your accuracy is low</CardDescription>
          </CardHeader>
          <CardContent>
            {dailyStats &&
            dailyStats.tags &&
            Object.keys(dailyStats.tags).length > 0 ? (
              <Radar
                data={{
                  labels: Object.keys(dailyStats.tags),
                  datasets: [
                    {
                      label: 'Problems Attempted',
                      data: Object.values(dailyStats.tags),
                      backgroundColor: 'rgba(255, 99, 132, 0.2)',
                      borderColor: 'rgba(255, 99, 132, 1)',
                      borderWidth: 1,
                    },
                  ],
                }}
                options={{
                  responsive: true,
                  scales: {
                    r: {
                      min: 0,
                      ticks: { stepSize: 1 },
                    },
                  },
                  plugins: { legend: { position: 'top' } },
                }}
              />
            ) : (
              <div className='text-center py-8 text-muted-foreground'>
                No data yet
              </div>
            )}
          </CardContent>
        </Card>
      </div>
    </div>
  );
}<|MERGE_RESOLUTION|>--- conflicted
+++ resolved
@@ -247,7 +247,7 @@
       {/* Animated background blobs */}
       <div className='absolute top-[-50px] left-[-50px] w-[250px] h-[250px] bg-purple-400/20 dark:bg-purple-500/10 rounded-full blur-3xl animate-blob pointer-events-none' />
       <div className='absolute bottom-[-50px] right-[-50px] w-[300px] h-[300px] bg-cyan-400/20 dark:bg-cyan-500/10 rounded-full blur-3xl animate-blob animation-delay-2000 pointer-events-none' />
-      
+
       <div className='relative z-10 grid grid-cols-1 md:grid-cols-2 lg:grid-cols-4 card-spacing'>
         <Card className='glass-card glass-card-hover stat-card'>
           <CardHeader className='flex flex-row items-center justify-between space-y-0 pb-2'>
@@ -325,7 +325,10 @@
                     </div>
                     <div className='flex gap-1 mt-1'>
                       {p.tags?.slice(0, 3).map(tag => (
-                        <Badge key={tag} className='text-xs bg-gradient-to-r from-blue-500/20 to-purple-500/20 dark:from-blue-500/10 dark:to-purple-500/10 border-blue-500/30'>
+                        <Badge
+                          key={tag}
+                          className='text-xs bg-gradient-to-r from-blue-500/20 to-purple-500/20 dark:from-blue-500/10 dark:to-purple-500/10 border-blue-500/30'
+                        >
                           {tag}
                         </Badge>
                       ))}
@@ -348,7 +351,6 @@
             )}
           </CardContent>
         </Card>
-
         {/* Quick Actions */}
         <Card className='glass-card glass-card-hover card-hover section-hover flex flex-col justify-between'>
           <CardHeader>
@@ -358,27 +360,23 @@
             </CardDescription>
           </CardHeader>
           <CardContent className='space-y-3'>
-<<<<<<< HEAD
-            <Button asChild className='w-full'>
-              <a href='/adaptive-sheet'>🎯 Start Practice</a>
-=======
-            <Button asChild className='w-full btn-hover bg-gradient-to-r from-blue-600 to-blue-500 hover:from-blue-700 hover:to-blue-600 text-white shadow-lg hover:shadow-xl transition-all'>
+            <Button
+              asChild
+              className='w-full btn-hover bg-gradient-to-r from-blue-600 to-blue-500 hover:from-blue-700 hover:to-blue-600 text-white shadow-lg hover:shadow-xl transition-all'
+            >
               <a href='/adaptive-sheet'>Start Practice</a>
->>>>>>> 0d5c44b6
             </Button>
-            <Button asChild className='w-full btn-hover bg-gradient-to-r from-purple-600 to-pink-500 hover:from-purple-700 hover:to-pink-600 text-white shadow-lg hover:shadow-xl transition-all'>
+            <Button
+              asChild
+              className='w-full btn-hover bg-gradient-to-r from-purple-600 to-pink-500 hover:from-purple-700 hover:to-pink-600 text-white shadow-lg hover:shadow-xl transition-all'
+            >
               <a href='/contests'>Virtual Contest</a>
             </Button>
-<<<<<<< HEAD
-            <Button asChild className='w-full'>
-              <a href='/battle-arena'>⚔️ Battle Arena</a>
-            </Button>
-            <Button asChild className='w-full'>
-              <a href='/paths'>📚 Study Plan</a>
-=======
-            <Button asChild className='w-full btn-hover bg-gradient-to-r from-emerald-600 to-cyan-500 hover:from-emerald-700 hover:to-cyan-600 text-white shadow-lg hover:shadow-xl transition-all'>
+            <Button
+              asChild
+              className='w-full btn-hover bg-gradient-to-r from-emerald-600 to-cyan-500 hover:from-emerald-700 hover:to-cyan-600 text-white shadow-lg hover:shadow-xl transition-all'
+            >
               <a href='/paths'>Study Plan</a>
->>>>>>> 0d5c44b6
             </Button>
           </CardContent>
         </Card>
