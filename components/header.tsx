'use client';

import Link from 'next/link';
import { useState, useEffect, useRef } from 'react';
import { Button } from '@/components/ui/button';
<<<<<<< HEAD
=======
import { Input } from '@/components/ui/input';
>>>>>>> 0e26edce
import {
  DropdownMenu,
  DropdownMenuContent,
  DropdownMenuItem,
  DropdownMenuSeparator,
  DropdownMenuTrigger,
} from '@/components/ui/dropdown-menu';
import { Avatar, AvatarFallback } from '@/components/ui/avatar';
import { Badge } from '@/components/ui/badge';
import { useAuth } from '@/lib/auth/context';
<<<<<<< HEAD
import { Bell, User, LogOut, Moon, Sun, Search } from 'lucide-react';

interface Notification {
  id: number;
  type: 'contest' | 'invite' | 'message';
=======
import { useSearch } from '@/hooks/use-search';
import { Bell, User, LogOut, Moon, Sun, Search, X } from 'lucide-react';

interface Notification {
  id: number;
>>>>>>> 0e26edce
  text: string;
  read: boolean;
  href?: string;
}

<<<<<<< HEAD
interface SearchResult {
  id: string | number;
  type: 'problem' | 'contest' | 'group' | 'user';
  name: string;
  href: string;
}

=======
>>>>>>> 0e26edce
export function Header() {
  const { user, loading, signOut } = useAuth();
  const userInitials = user?.email?.charAt(0).toUpperCase() || 'U';

  // ------------------- Search Functionality -------------------
  const { results, loading: searchLoading, search, clearResults } = useSearch();
  const [searchQuery, setSearchQuery] = useState('');
  const [showSearchResults, setShowSearchResults] = useState(false);
  const searchInputRef = useRef<HTMLInputElement>(null);
  const searchContainerRef = useRef<HTMLDivElement>(null);

  // Handle search input changes
  const handleSearchChange = async (e: React.ChangeEvent<HTMLInputElement>) => {
    const value = e.target.value;
    setSearchQuery(value);

    if (value.trim().length >= 2) {
      setShowSearchResults(true);
      await search(value, {
        categories: ['contest', 'group', 'handle', 'user'],
        limit: 8,
      });
    } else {
      setShowSearchResults(false);
      clearResults();
    }
  };

  // Handle search result click
  const handleResultClick = (result: any) => {
    setSearchQuery('');
    setShowSearchResults(false);
    clearResults();
    // Navigate to result URL
    if (result.url) {
      window.location.href = result.url;
    }
  };

  // Clear search
  const handleClearSearch = () => {
    setSearchQuery('');
    setShowSearchResults(false);
    clearResults();
  };

  // Close search results when clicking outside
  useEffect(() => {
    const handleClickOutside = (event: MouseEvent) => {
      if (
        searchContainerRef.current &&
        !searchContainerRef.current.contains(event.target as Node)
      ) {
        setShowSearchResults(false);
      }
    };

    document.addEventListener('mousedown', handleClickOutside);
    return () => document.removeEventListener('mousedown', handleClickOutside);
  }, []);

  // Handle keyboard navigation
  const handleKeyDown = (e: React.KeyboardEvent) => {
    if (e.key === 'Escape') {
      handleClearSearch();
      searchInputRef.current?.blur();
    }
  };

  // ------------------- Dark/Light Theme -------------------
  const [theme, setTheme] = useState<'light' | 'dark'>('dark');
  const [mounted, setMounted] = useState(false);

  useEffect(() => {
    setMounted(true);
<<<<<<< HEAD
    setTheme(
      document.documentElement.classList.contains('dark') ? 'dark' : 'light'
    );
  }, []);

  const toggleTheme = () => {
    const newTheme = theme === 'dark' ? 'light' : 'dark';
    setTheme(newTheme);
    if (mounted) {
      document.documentElement.classList.toggle('dark');
      localStorage.setItem('theme', newTheme);
    }
=======
    if (document.documentElement.classList.contains('dark')) {
      setTheme('dark');
    } else {
      setTheme('light');
    }
  }, []);

  const toggleTheme = () => {
    setTheme(theme === 'dark' ? 'light' : 'dark');
    if (mounted) document.documentElement.classList.toggle('dark');
>>>>>>> 0e26edce
  };

  // ------------------- Notifications -------------------
  const [notifications, setNotifications] = useState<Notification[]>([]);

  const fetchNotifications = async () => {
    try {
<<<<<<< HEAD
      const res = await fetch('/api/notifications');
=======
      const res = await fetch('/api/notifications'); // Replace with your backend API
>>>>>>> 0e26edce
      const data = await res.json();
      setNotifications(data);
    } catch (err) {
      console.error(err);
    }
  };

  useEffect(() => {
    fetchNotifications();
    const interval = setInterval(fetchNotifications, 30000); // every 30s
    return () => clearInterval(interval);
  }, []);

  const markAllRead = async () => {
    try {
      await fetch('/api/notifications/mark-all-read', { method: 'POST' });
      setNotifications(prev => prev.map(n => ({ ...n, read: true })));
    } catch (err) {
      console.error(err);
    }
  };

  const unreadCount = Array.isArray(notifications)
    ? notifications.filter(n => !n.read).length
    : 0;

<<<<<<< HEAD
  const groupedNotifications = notifications.reduce(
    (acc: Record<string, Notification[]>, n) => {
      acc[n.type] = acc[n.type] || [];
      acc[n.type].push(n);
      return acc;
    },
    {}
  );

  const getNotificationIcon = (type: Notification['type']) => {
    switch (type) {
      case 'contest':
        return '📅';
      case 'invite':
        return '✉️';
      case 'message':
        return '💬';
      default:
        return '🔔';
    }
  };

  // ------------------- Search -------------------
  const [searchQuery, setSearchQuery] = useState('');
  const [searchResults, setSearchResults] = useState<SearchResult[]>([]);
  const [searchOpen, setSearchOpen] = useState(false);
  const searchRef = useRef<HTMLInputElement>(null);

  useEffect(() => {
    if (!searchQuery.trim()) return setSearchResults([]);

    const fetchResults = async () => {
      try {
        const res = await fetch(
          `/api/search?q=${encodeURIComponent(searchQuery)}`
        );
        const data = await res.json();
        setSearchResults(data);
      } catch (err) {
        console.error(err);
      }
    };

    fetchResults();
  }, [searchQuery]);

  const handleSearchFocus = () => setSearchOpen(true);

  const handleClickOutside = (e: MouseEvent) => {
    if (searchRef.current && !searchRef.current.contains(e.target as Node)) {
      setSearchOpen(false);
    }
  };

  useEffect(() => {
    document.addEventListener('mousedown', handleClickOutside);
    return () => document.removeEventListener('mousedown', handleClickOutside);
  }, []);

  // ------------------- Header UI -------------------
  return (
    <header className='flex items-center justify-between px-6 py-3 bg-[#0C0E1A] border-b border-white/10 backdrop-blur z-50'>
      {/* Left: Logo */}
      <div className='flex items-center gap-4'>
        <Link
          href='/'
          className='flex items-center gap-2 font-bold text-xl bg-clip-text text-transparent bg-gradient-to-r from-[#4AAFFF] to-[#A062F7] hover:opacity-80'
        >
          <div className='w-6 h-6 flex items-center justify-center rounded-sm bg-white/10 text-white text-xs font-semibold'>
            AR
          </div>
          <span className='tracking-wide'>AlgoRise</span>
        </Link>
      </div>

      {/* Center: Search */}
      <div className='relative flex-1 max-w-xl mx-4'>
        <div className='relative'>
          <Search className='absolute top-1/2 left-3 -translate-y-1/2 text-white/70 h-5 w-5' />
          <input
            ref={searchRef}
            type='text'
            value={searchQuery}
            onChange={e => setSearchQuery(e.target.value)}
            onFocus={handleSearchFocus}
            placeholder='Search problems, contests, groups, users...'
            className='w-full pl-10 pr-4 py-2 rounded-md bg-[#1a1f36] text-white placeholder:text-white/60 focus:outline-none focus:ring-2 focus:ring-[#173CFF] transition-all'
=======
  return (
    <header className='h-16 flex items-center justify-between px-6 bg-[#0B1020] border-b border-white/10 backdrop-blur z-50'>
      {/* Center: Search Bar */}
      <div className='flex-1 max-w-md mx-8 relative' ref={searchContainerRef}>
        <div className='relative'>
          <Search className='absolute left-3 top-1/2 transform -translate-y-1/2 h-4 w-4 text-white/50' />
          <Input
            ref={searchInputRef}
            type='text'
            placeholder='Search contests, groups, handles...'
            value={searchQuery}
            onChange={handleSearchChange}
            onKeyDown={handleKeyDown}
            className='w-full pl-10 pr-10 py-2 bg-white/5 border-white/10 text-white placeholder:text-white/50 focus:bg-white/10 focus:border-blue-500/50 transition-all'
>>>>>>> 0e26edce
          />
          {searchQuery && (
            <Button
              variant='ghost'
              size='sm'
              onClick={handleClearSearch}
              className='absolute right-2 top-1/2 transform -translate-y-1/2 h-6 w-6 p-0 text-white/50 hover:text-white'
            >
              <X className='h-3 w-3' />
            </Button>
          )}
        </div>

<<<<<<< HEAD
        {searchOpen && searchResults.length > 0 && (
          <div className='absolute mt-1 w-full max-h-60 overflow-y-auto rounded-md bg-[#1a1f36] border border-[#2a3441] shadow-lg z-50'>
            {['problem', 'contest', 'group', 'user'].map(category => {
              const items = searchResults.filter(r => r.type === category);
              if (!items.length) return null;
              return (
                <div key={category} className='p-2'>
                  <p className='text-xs text-white/70 uppercase mb-1'>
                    {category}
                  </p>
                  {items.map(r => (
                    <Link
                      key={r.id}
                      href={r.href}
                      className='block px-2 py-1 rounded hover:bg-white/10 text-white truncate'
                    >
                      {r.name}
                    </Link>
                  ))}
=======
        {/* Search Results Dropdown */}
        {showSearchResults && (
          <div className='absolute top-full left-0 right-0 mt-2 bg-[#1a1f36] border border-white/10 rounded-lg shadow-xl z-50 max-h-96 overflow-y-auto'>
            {searchLoading ? (
              <div className='p-4 text-center text-white/70'>
                <div className='animate-spin h-4 w-4 border-2 border-blue-500 border-t-transparent rounded-full mx-auto'></div>
                <span className='ml-2'>Searching...</span>
              </div>
            ) : results.length > 0 ? (
              <div className='py-2'>
                {results.map((result, index) => (
                  <button
                    key={`${result.type}-${result.id}-${index}`}
                    onClick={() => handleResultClick(result)}
                    className='w-full px-4 py-3 text-left hover:bg-white/5 flex items-start gap-3 transition-colors'
                  >
                    <div className='flex-shrink-0 mt-1'>
                      <Badge
                        variant='outline'
                        className='text-xs capitalize bg-blue-500/10 text-blue-400 border-blue-500/30'
                      >
                        {result.type}
                      </Badge>
                    </div>
                    <div className='flex-1 min-w-0'>
                      <div className='text-white font-medium truncate'>
                        {result.title}
                      </div>
                      {result.subtitle && (
                        <div className='text-white/70 text-sm truncate'>
                          {result.subtitle}
                        </div>
                      )}
                      {result.description && (
                        <div className='text-white/50 text-xs mt-1 truncate'>
                          {result.description}
                        </div>
                      )}
                    </div>
                    {result.relevanceScore && (
                      <div className='flex-shrink-0 text-xs text-white/40'>
                        {Math.round(result.relevanceScore * 100)}%
                      </div>
                    )}
                  </button>
                ))}

                {/* Show more results link */}
                <div className='border-t border-white/10 mt-2 pt-2'>
                  <Link
                    href={`/test-features?search=${encodeURIComponent(searchQuery)}`}
                    className='block px-4 py-2 text-center text-blue-400 hover:text-blue-300 text-sm transition-colors'
                    onClick={() => setShowSearchResults(false)}
                  >
                    View all results →
                  </Link>
                </div>
              </div>
            ) : searchQuery.length >= 2 ? (
              <div className='p-4 text-center text-white/70'>
                <div className='text-sm'>
                  No results found for "{searchQuery}"
                </div>
                <div className='text-xs text-white/50 mt-1'>
                  Try searching for contests, groups, or handles
>>>>>>> 0e26edce
                </div>
              </div>
            ) : null}
          </div>
        )}
      </div>

<<<<<<< HEAD
      {/* Right: Notifications + Profile */}
=======
      {/* Right: Notifications + Profile / Auth Buttons */}
>>>>>>> 0e26edce
      <div className='flex items-center gap-3'>
        {/* Notifications */}
        <DropdownMenu>
          <DropdownMenuTrigger asChild>
            <Button
              variant='ghost'
              className='relative text-white/70 hover:text-white'
            >
              <Bell className='h-5 w-5' />
              {unreadCount > 0 && (
<<<<<<< HEAD
                <Badge className='absolute -top-1 -right-1 h-4 w-4 bg-[#FFD43B] text-xs p-0 border-0'>
=======
                <Badge className='absolute -top-1 -right-1 h-4 w-4 bg-white text-xs p-0 border-0'>
>>>>>>> 0e26edce
                  {unreadCount}
                </Badge>
              )}
            </Button>
          </DropdownMenuTrigger>
          <DropdownMenuContent
<<<<<<< HEAD
            className='w-80 bg-gradient-to-br from-[#1E3CFF] via-[#00C8D0] to-[#00C896] text-white rounded-lg shadow-lg animate-fade-in'
            align='end'
          >
            <div className='flex justify-between items-center p-2 border-b border-white/20'>
              <span className='font-semibold'>Notifications</span>
              <Button
                size='sm'
                variant='ghost'
                className='text-xs text-white/80'
                onClick={markAllRead}
              >
                Mark all as read
              </Button>
            </div>
            <div className='max-h-60 overflow-y-auto'>
              {Object.entries(groupedNotifications).map(([type, items]) => (
                <div key={type}>
                  <p className='px-3 py-1 text-xs text-white/70 uppercase'>
                    {type}
                  </p>
                  {items.map(n => (
                    <DropdownMenuItem
                      key={n.id}
                      className={`p-3 rounded hover:bg-black/20 ${
                        n.read ? 'text-white/70' : 'text-white font-medium'
                      }`}
                    >
                      {n.href ? (
                        <Link href={n.href} className='flex items-center gap-1'>
                          {getNotificationIcon(n.type)} {n.text}
                        </Link>
                      ) : (
                        <div className='flex items-center gap-1'>
                          {getNotificationIcon(n.type)} {n.text}
                        </div>
                      )}
                    </DropdownMenuItem>
                  ))}
=======
            className='w-80 bg-[#1a1f36] border-[#2a3441]'
            align='end'
          >
            <div className='flex justify-between items-center p-2 border-b border-[#2a3441]'>
              <span className='text-white font-semibold'>Notifications</span>
              {Array.isArray(notifications) &&
                notifications.length > 0 &&
                unreadCount > 0 && (
                  <Button
                    size='sm'
                    variant='ghost'
                    className='text-xs text-[#2563EB]'
                    onClick={markAllRead}
                  >
                    Mark all as read
                  </Button>
                )}
            </div>
            <div className='max-h-60 overflow-y-auto'>
              {Array.isArray(notifications) && notifications.length > 0 ? (
                notifications.map(n => (
                  <DropdownMenuItem
                    key={n.id}
                    className={`p-3 hover:bg-[#2a3441] ${
                      n.read ? 'text-white/70' : 'text-white font-medium'
                    }`}
                  >
                    {n.href ? <Link href={n.href}>{n.text}</Link> : n.text}
                  </DropdownMenuItem>
                ))
              ) : (
                <div className='p-3 text-center text-white/70'>
                  No notifications
>>>>>>> 0e26edce
                </div>
              )}
            </div>
          </DropdownMenuContent>
        </DropdownMenu>

        {/* User Menu or Sign In/Sign Up */}
        {loading ? (
          <div className='w-8 h-8 bg-white/10 rounded-full animate-pulse' />
        ) : !user ? (
          <>
            <Link href='/auth/login'>
              <Button
                variant='ghost'
<<<<<<< HEAD
                className='text-white hover:text-[#173CFF]'
=======
                className='text-white hover:text-[#2563EB]'
>>>>>>> 0e26edce
              >
                Sign In
              </Button>
            </Link>
            <Link href='/auth/sign-up'>
<<<<<<< HEAD
              <Button className='bg-[#173CFF] hover:bg-[#1D4FD8] text-white'>
=======
              <Button className='bg-[#2563EB] hover:bg-[#1D4FD8] text-white'>
>>>>>>> 0e26edce
                Sign Up
              </Button>
            </Link>
          </>
        ) : (
          <DropdownMenu>
            <DropdownMenuTrigger asChild>
              <Button
                variant='ghost'
                className='relative h-8 w-8 rounded-full hover:bg-white/10'
              >
                <Avatar className='h-8 w-8'>
<<<<<<< HEAD
                  <AvatarFallback className='bg-[#173CFF] text-white text-sm'>
=======
                  <AvatarFallback className='bg-[#2563EB] text-white text-sm'>
>>>>>>> 0e26edce
                    {userInitials}
                  </AvatarFallback>
                </Avatar>
              </Button>
            </DropdownMenuTrigger>
            <DropdownMenuContent
<<<<<<< HEAD
              className='w-56 bg-[#1c2030] border-[#2a3441] rounded-lg shadow-lg animate-fade-in'
              align='end'
            >
              <div className='flex items-center gap-2 p-3 border-b border-[#2a3441]'>
                <Avatar className='h-10 w-10'>
                  <AvatarFallback className='bg-[#173CFF] text-white'>
=======
              className='w-56 bg-[#1a1f36] border-[#2a3441]'
              align='end'
              forceMount
            >
              {/* User Info */}
              <div className='flex items-center gap-2 p-3 border-b border-[#2a3441]'>
                <Avatar className='h-10 w-10'>
                  <AvatarFallback className='bg-[#2563EB] text-white'>
>>>>>>> 0e26edce
                    {userInitials}
                  </AvatarFallback>
                </Avatar>
                <div className='flex flex-col space-y-1 leading-none truncate'>
                  <p className='font-medium text-white truncate'>
                    {user.email?.split('@')[0]}
                  </p>
                  <p className='text-xs text-white/70 truncate w-[150px]'>
                    {user.email}
                  </p>
                </div>
              </div>

              {/* Menu Items */}
              <DropdownMenuItem asChild>
                <Link
                  href='/profile'
                  className='flex items-center gap-2 text-white'
                >
                  <User className='h-4 w-4' /> Profile
                </Link>
              </DropdownMenuItem>

              <DropdownMenuItem
                className='flex items-center gap-2 text-white cursor-pointer'
                onSelect={toggleTheme}
              >
                {theme === 'dark' ? (
                  <Sun className='h-4 w-4' />
                ) : (
                  <Moon className='h-4 w-4' />
                )}
                {theme === 'dark' ? 'Light Mode' : 'Dark Mode'}
              </DropdownMenuItem>

              <DropdownMenuSeparator className='bg-[#2a3441]' />

              <DropdownMenuItem
                className='flex items-center gap-2 text-red-400 cursor-pointer hover:bg-red-500/10'
                onSelect={signOut}
              >
                <LogOut className='h-4 w-4' /> Logout
              </DropdownMenuItem>
            </DropdownMenuContent>
          </DropdownMenu>
        )}
      </div>
    </header>
  );
}<|MERGE_RESOLUTION|>--- conflicted
+++ resolved
@@ -3,10 +3,7 @@
 import Link from 'next/link';
 import { useState, useEffect, useRef } from 'react';
 import { Button } from '@/components/ui/button';
-<<<<<<< HEAD
-=======
 import { Input } from '@/components/ui/input';
->>>>>>> 0e26edce
 import {
   DropdownMenu,
   DropdownMenuContent,
@@ -17,34 +14,16 @@
 import { Avatar, AvatarFallback } from '@/components/ui/avatar';
 import { Badge } from '@/components/ui/badge';
 import { useAuth } from '@/lib/auth/context';
-<<<<<<< HEAD
-import { Bell, User, LogOut, Moon, Sun, Search } from 'lucide-react';
+import { useSearch } from '@/hooks/use-search';
+import { Bell, User, LogOut, Moon, Sun, Search, X } from 'lucide-react';
 
 interface Notification {
   id: number;
-  type: 'contest' | 'invite' | 'message';
-=======
-import { useSearch } from '@/hooks/use-search';
-import { Bell, User, LogOut, Moon, Sun, Search, X } from 'lucide-react';
-
-interface Notification {
-  id: number;
->>>>>>> 0e26edce
   text: string;
   read: boolean;
   href?: string;
 }
 
-<<<<<<< HEAD
-interface SearchResult {
-  id: string | number;
-  type: 'problem' | 'contest' | 'group' | 'user';
-  name: string;
-  href: string;
-}
-
-=======
->>>>>>> 0e26edce
 export function Header() {
   const { user, loading, signOut } = useAuth();
   const userInitials = user?.email?.charAt(0).toUpperCase() || 'U';
@@ -120,20 +99,6 @@
 
   useEffect(() => {
     setMounted(true);
-<<<<<<< HEAD
-    setTheme(
-      document.documentElement.classList.contains('dark') ? 'dark' : 'light'
-    );
-  }, []);
-
-  const toggleTheme = () => {
-    const newTheme = theme === 'dark' ? 'light' : 'dark';
-    setTheme(newTheme);
-    if (mounted) {
-      document.documentElement.classList.toggle('dark');
-      localStorage.setItem('theme', newTheme);
-    }
-=======
     if (document.documentElement.classList.contains('dark')) {
       setTheme('dark');
     } else {
@@ -144,7 +109,6 @@
   const toggleTheme = () => {
     setTheme(theme === 'dark' ? 'light' : 'dark');
     if (mounted) document.documentElement.classList.toggle('dark');
->>>>>>> 0e26edce
   };
 
   // ------------------- Notifications -------------------
@@ -152,11 +116,7 @@
 
   const fetchNotifications = async () => {
     try {
-<<<<<<< HEAD
-      const res = await fetch('/api/notifications');
-=======
       const res = await fetch('/api/notifications'); // Replace with your backend API
->>>>>>> 0e26edce
       const data = await res.json();
       setNotifications(data);
     } catch (err) {
@@ -183,95 +143,6 @@
     ? notifications.filter(n => !n.read).length
     : 0;
 
-<<<<<<< HEAD
-  const groupedNotifications = notifications.reduce(
-    (acc: Record<string, Notification[]>, n) => {
-      acc[n.type] = acc[n.type] || [];
-      acc[n.type].push(n);
-      return acc;
-    },
-    {}
-  );
-
-  const getNotificationIcon = (type: Notification['type']) => {
-    switch (type) {
-      case 'contest':
-        return '📅';
-      case 'invite':
-        return '✉️';
-      case 'message':
-        return '💬';
-      default:
-        return '🔔';
-    }
-  };
-
-  // ------------------- Search -------------------
-  const [searchQuery, setSearchQuery] = useState('');
-  const [searchResults, setSearchResults] = useState<SearchResult[]>([]);
-  const [searchOpen, setSearchOpen] = useState(false);
-  const searchRef = useRef<HTMLInputElement>(null);
-
-  useEffect(() => {
-    if (!searchQuery.trim()) return setSearchResults([]);
-
-    const fetchResults = async () => {
-      try {
-        const res = await fetch(
-          `/api/search?q=${encodeURIComponent(searchQuery)}`
-        );
-        const data = await res.json();
-        setSearchResults(data);
-      } catch (err) {
-        console.error(err);
-      }
-    };
-
-    fetchResults();
-  }, [searchQuery]);
-
-  const handleSearchFocus = () => setSearchOpen(true);
-
-  const handleClickOutside = (e: MouseEvent) => {
-    if (searchRef.current && !searchRef.current.contains(e.target as Node)) {
-      setSearchOpen(false);
-    }
-  };
-
-  useEffect(() => {
-    document.addEventListener('mousedown', handleClickOutside);
-    return () => document.removeEventListener('mousedown', handleClickOutside);
-  }, []);
-
-  // ------------------- Header UI -------------------
-  return (
-    <header className='flex items-center justify-between px-6 py-3 bg-[#0C0E1A] border-b border-white/10 backdrop-blur z-50'>
-      {/* Left: Logo */}
-      <div className='flex items-center gap-4'>
-        <Link
-          href='/'
-          className='flex items-center gap-2 font-bold text-xl bg-clip-text text-transparent bg-gradient-to-r from-[#4AAFFF] to-[#A062F7] hover:opacity-80'
-        >
-          <div className='w-6 h-6 flex items-center justify-center rounded-sm bg-white/10 text-white text-xs font-semibold'>
-            AR
-          </div>
-          <span className='tracking-wide'>AlgoRise</span>
-        </Link>
-      </div>
-
-      {/* Center: Search */}
-      <div className='relative flex-1 max-w-xl mx-4'>
-        <div className='relative'>
-          <Search className='absolute top-1/2 left-3 -translate-y-1/2 text-white/70 h-5 w-5' />
-          <input
-            ref={searchRef}
-            type='text'
-            value={searchQuery}
-            onChange={e => setSearchQuery(e.target.value)}
-            onFocus={handleSearchFocus}
-            placeholder='Search problems, contests, groups, users...'
-            className='w-full pl-10 pr-4 py-2 rounded-md bg-[#1a1f36] text-white placeholder:text-white/60 focus:outline-none focus:ring-2 focus:ring-[#173CFF] transition-all'
-=======
   return (
     <header className='h-16 flex items-center justify-between px-6 bg-[#0B1020] border-b border-white/10 backdrop-blur z-50'>
       {/* Center: Search Bar */}
@@ -286,7 +157,6 @@
             onChange={handleSearchChange}
             onKeyDown={handleKeyDown}
             className='w-full pl-10 pr-10 py-2 bg-white/5 border-white/10 text-white placeholder:text-white/50 focus:bg-white/10 focus:border-blue-500/50 transition-all'
->>>>>>> 0e26edce
           />
           {searchQuery && (
             <Button
@@ -300,27 +170,6 @@
           )}
         </div>
 
-<<<<<<< HEAD
-        {searchOpen && searchResults.length > 0 && (
-          <div className='absolute mt-1 w-full max-h-60 overflow-y-auto rounded-md bg-[#1a1f36] border border-[#2a3441] shadow-lg z-50'>
-            {['problem', 'contest', 'group', 'user'].map(category => {
-              const items = searchResults.filter(r => r.type === category);
-              if (!items.length) return null;
-              return (
-                <div key={category} className='p-2'>
-                  <p className='text-xs text-white/70 uppercase mb-1'>
-                    {category}
-                  </p>
-                  {items.map(r => (
-                    <Link
-                      key={r.id}
-                      href={r.href}
-                      className='block px-2 py-1 rounded hover:bg-white/10 text-white truncate'
-                    >
-                      {r.name}
-                    </Link>
-                  ))}
-=======
         {/* Search Results Dropdown */}
         {showSearchResults && (
           <div className='absolute top-full left-0 right-0 mt-2 bg-[#1a1f36] border border-white/10 rounded-lg shadow-xl z-50 max-h-96 overflow-y-auto'>
@@ -386,7 +235,6 @@
                 </div>
                 <div className='text-xs text-white/50 mt-1'>
                   Try searching for contests, groups, or handles
->>>>>>> 0e26edce
                 </div>
               </div>
             ) : null}
@@ -394,11 +242,7 @@
         )}
       </div>
 
-<<<<<<< HEAD
-      {/* Right: Notifications + Profile */}
-=======
       {/* Right: Notifications + Profile / Auth Buttons */}
->>>>>>> 0e26edce
       <div className='flex items-center gap-3'>
         {/* Notifications */}
         <DropdownMenu>
@@ -409,57 +253,13 @@
             >
               <Bell className='h-5 w-5' />
               {unreadCount > 0 && (
-<<<<<<< HEAD
-                <Badge className='absolute -top-1 -right-1 h-4 w-4 bg-[#FFD43B] text-xs p-0 border-0'>
-=======
                 <Badge className='absolute -top-1 -right-1 h-4 w-4 bg-white text-xs p-0 border-0'>
->>>>>>> 0e26edce
                   {unreadCount}
                 </Badge>
               )}
             </Button>
           </DropdownMenuTrigger>
           <DropdownMenuContent
-<<<<<<< HEAD
-            className='w-80 bg-gradient-to-br from-[#1E3CFF] via-[#00C8D0] to-[#00C896] text-white rounded-lg shadow-lg animate-fade-in'
-            align='end'
-          >
-            <div className='flex justify-between items-center p-2 border-b border-white/20'>
-              <span className='font-semibold'>Notifications</span>
-              <Button
-                size='sm'
-                variant='ghost'
-                className='text-xs text-white/80'
-                onClick={markAllRead}
-              >
-                Mark all as read
-              </Button>
-            </div>
-            <div className='max-h-60 overflow-y-auto'>
-              {Object.entries(groupedNotifications).map(([type, items]) => (
-                <div key={type}>
-                  <p className='px-3 py-1 text-xs text-white/70 uppercase'>
-                    {type}
-                  </p>
-                  {items.map(n => (
-                    <DropdownMenuItem
-                      key={n.id}
-                      className={`p-3 rounded hover:bg-black/20 ${
-                        n.read ? 'text-white/70' : 'text-white font-medium'
-                      }`}
-                    >
-                      {n.href ? (
-                        <Link href={n.href} className='flex items-center gap-1'>
-                          {getNotificationIcon(n.type)} {n.text}
-                        </Link>
-                      ) : (
-                        <div className='flex items-center gap-1'>
-                          {getNotificationIcon(n.type)} {n.text}
-                        </div>
-                      )}
-                    </DropdownMenuItem>
-                  ))}
-=======
             className='w-80 bg-[#1a1f36] border-[#2a3441]'
             align='end'
           >
@@ -493,7 +293,6 @@
               ) : (
                 <div className='p-3 text-center text-white/70'>
                   No notifications
->>>>>>> 0e26edce
                 </div>
               )}
             </div>
@@ -508,21 +307,13 @@
             <Link href='/auth/login'>
               <Button
                 variant='ghost'
-<<<<<<< HEAD
-                className='text-white hover:text-[#173CFF]'
-=======
                 className='text-white hover:text-[#2563EB]'
->>>>>>> 0e26edce
               >
                 Sign In
               </Button>
             </Link>
             <Link href='/auth/sign-up'>
-<<<<<<< HEAD
-              <Button className='bg-[#173CFF] hover:bg-[#1D4FD8] text-white'>
-=======
               <Button className='bg-[#2563EB] hover:bg-[#1D4FD8] text-white'>
->>>>>>> 0e26edce
                 Sign Up
               </Button>
             </Link>
@@ -535,25 +326,13 @@
                 className='relative h-8 w-8 rounded-full hover:bg-white/10'
               >
                 <Avatar className='h-8 w-8'>
-<<<<<<< HEAD
-                  <AvatarFallback className='bg-[#173CFF] text-white text-sm'>
-=======
                   <AvatarFallback className='bg-[#2563EB] text-white text-sm'>
->>>>>>> 0e26edce
                     {userInitials}
                   </AvatarFallback>
                 </Avatar>
               </Button>
             </DropdownMenuTrigger>
             <DropdownMenuContent
-<<<<<<< HEAD
-              className='w-56 bg-[#1c2030] border-[#2a3441] rounded-lg shadow-lg animate-fade-in'
-              align='end'
-            >
-              <div className='flex items-center gap-2 p-3 border-b border-[#2a3441]'>
-                <Avatar className='h-10 w-10'>
-                  <AvatarFallback className='bg-[#173CFF] text-white'>
-=======
               className='w-56 bg-[#1a1f36] border-[#2a3441]'
               align='end'
               forceMount
@@ -562,7 +341,6 @@
               <div className='flex items-center gap-2 p-3 border-b border-[#2a3441]'>
                 <Avatar className='h-10 w-10'>
                   <AvatarFallback className='bg-[#2563EB] text-white'>
->>>>>>> 0e26edce
                     {userInitials}
                   </AvatarFallback>
                 </Avatar>
