--- conflicted
+++ resolved
@@ -216,7 +216,6 @@
                           {suggestion.type}
                         </p>
                       </div>
-<<<<<<< HEAD
                     </div>
                     {suggestion.frequency > 1 && (
                       <Badge variant='secondary' className='text-xs'>
@@ -242,10 +241,6 @@
                 <div className='p-4 text-center text-muted-foreground'>
                   <div className='animate-spin h-4 w-4 border-2 border-primary border-t-transparent rounded-full mx-auto'></div>
                   <span className='ml-2'>Searching...</span>
-=======
-                    </motion.button>
-                  ))}
->>>>>>> f77d1698
                 </div>
               ) : showResults && results.length > 0 ? (
                 <div className='max-h-80 overflow-y-auto'>
