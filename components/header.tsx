'use client';

import Link from 'next/link';
import { useState, useEffect, useRef } from 'react';
import { Button } from '@/components/ui/button';
import { Input } from '@/components/ui/input';
import {
  DropdownMenu,
  DropdownMenuContent,
  DropdownMenuItem,
  DropdownMenuSeparator,
  DropdownMenuTrigger,
} from '@/components/ui/dropdown-menu';
import { Avatar, AvatarFallback } from '@/components/ui/avatar';
import { Badge } from '@/components/ui/badge';
import { useAuth } from '@/lib/auth/context';
import { useSearch } from '@/hooks/use-search';
import { Bell, User, LogOut, Moon, Sun, Search, X } from 'lucide-react';

interface Notification {
  id: number;
  text: string;
  read: boolean;
  href?: string;
}

export function Header() {
  const { user, loading, signOut } = useAuth();
  const userInitials = user?.email?.charAt(0).toUpperCase() || 'U';

  // ------------------- Search Functionality -------------------
  const { results, loading: searchLoading, search, clearResults } = useSearch();
  const [searchQuery, setSearchQuery] = useState('');
  const [showSearchResults, setShowSearchResults] = useState(false);
  const searchInputRef = useRef<HTMLInputElement>(null);
  const searchContainerRef = useRef<HTMLDivElement>(null);

  // Handle search input changes
  const handleSearchChange = async (e: React.ChangeEvent<HTMLInputElement>) => {
    const value = e.target.value;
    setSearchQuery(value);

    if (value.trim().length >= 2) {
      setShowSearchResults(true);
      await search(value, {
        categories: ['contest', 'group', 'handle', 'user'],
        limit: 8,
      });
    } else {
      setShowSearchResults(false);
      clearResults();
    }
  };

  // Handle search result click
  const handleResultClick = (result: any) => {
    setSearchQuery('');
    setShowSearchResults(false);
    clearResults();
    // Navigate to result URL
    if (result.url) {
      window.location.href = result.url;
    }
  };

  // Clear search
  const handleClearSearch = () => {
    setSearchQuery('');
    setShowSearchResults(false);
    clearResults();
  };

  // Close search results when clicking outside
  useEffect(() => {
    const handleClickOutside = (event: MouseEvent) => {
      if (
        searchContainerRef.current &&
        !searchContainerRef.current.contains(event.target as Node)
      ) {
        setShowSearchResults(false);
      }
    };

    document.addEventListener('mousedown', handleClickOutside);
    return () => document.removeEventListener('mousedown', handleClickOutside);
  }, []);

  // Handle keyboard navigation
  const handleKeyDown = (e: React.KeyboardEvent) => {
    if (e.key === 'Escape') {
      handleClearSearch();
      searchInputRef.current?.blur();
    }
  };

  // ------------------- Dark/Light Theme -------------------
  const [theme, setTheme] = useState<'light' | 'dark'>('dark');
  const [mounted, setMounted] = useState(false);

  useEffect(() => {
    setMounted(true);
    if (document.documentElement.classList.contains('dark')) {
      setTheme('dark');
    } else {
      setTheme('light');
    }
  }, []);

  const toggleTheme = () => {
    setTheme(theme === 'dark' ? 'light' : 'dark');
    if (mounted) document.documentElement.classList.toggle('dark');
  };

  // ------------------- Notifications -------------------
  const [notifications, setNotifications] = useState<Notification[]>([]);

  const fetchNotifications = async () => {
    try {
      const res = await fetch('/api/notifications'); // Replace with your backend API
      const data = await res.json();
      setNotifications(data);
    } catch (err) {
      console.error(err);
    }
  };

  useEffect(() => {
    fetchNotifications();
    const interval = setInterval(fetchNotifications, 30000); // every 30s
    return () => clearInterval(interval);
  }, []);

  const markAllRead = async () => {
    try {
      await fetch('/api/notifications/mark-all-read', { method: 'POST' });
      setNotifications(prev => prev.map(n => ({ ...n, read: true })));
    } catch (err) {
      console.error(err);
    }
  };

  const unreadCount = Array.isArray(notifications)
    ? notifications.filter(n => !n.read).length
    : 0;

  return (
<<<<<<< HEAD
    <header className='px-5 py-3 flex items-center justify-between bg-[#0B1020] border-b border-white/10 backdrop-blur z-50'>
      {/* Left: Logo */}
      <div className='flex items-center gap-4'>
        {/* <Link href="/" className="text-white font-bold text-xl">
          AlgoRise
        </Link> */}
=======
    <header className='h-16 flex items-center justify-between px-6 bg-[#0B1020] border-b border-white/10 backdrop-blur z-50'>
      {/* Center: Search Bar */}
      <div className='flex-1 max-w-md mx-8 relative' ref={searchContainerRef}>
        <div className='relative'>
          <Search className='absolute left-3 top-1/2 transform -translate-y-1/2 h-4 w-4 text-white/50' />
          <Input
            ref={searchInputRef}
            type='text'
            placeholder='Search contests, groups, handles...'
            value={searchQuery}
            onChange={handleSearchChange}
            onKeyDown={handleKeyDown}
            className='w-full pl-10 pr-10 py-2 bg-white/5 border-white/10 text-white placeholder:text-white/50 focus:bg-white/10 focus:border-blue-500/50 transition-all'
          />
          {searchQuery && (
            <Button
              variant='ghost'
              size='sm'
              onClick={handleClearSearch}
              className='absolute right-2 top-1/2 transform -translate-y-1/2 h-6 w-6 p-0 text-white/50 hover:text-white'
            >
              <X className='h-3 w-3' />
            </Button>
          )}
        </div>

        {/* Search Results Dropdown */}
        {showSearchResults && (
          <div className='absolute top-full left-0 right-0 mt-2 bg-[#1a1f36] border border-white/10 rounded-lg shadow-xl z-50 max-h-96 overflow-y-auto'>
            {searchLoading ? (
              <div className='p-4 text-center text-white/70'>
                <div className='animate-spin h-4 w-4 border-2 border-blue-500 border-t-transparent rounded-full mx-auto'></div>
                <span className='ml-2'>Searching...</span>
              </div>
            ) : results.length > 0 ? (
              <div className='py-2'>
                {results.map((result, index) => (
                  <button
                    key={`${result.type}-${result.id}-${index}`}
                    onClick={() => handleResultClick(result)}
                    className='w-full px-4 py-3 text-left hover:bg-white/5 flex items-start gap-3 transition-colors'
                  >
                    <div className='flex-shrink-0 mt-1'>
                      <Badge
                        variant='outline'
                        className='text-xs capitalize bg-blue-500/10 text-blue-400 border-blue-500/30'
                      >
                        {result.type}
                      </Badge>
                    </div>
                    <div className='flex-1 min-w-0'>
                      <div className='text-white font-medium truncate'>
                        {result.title}
                      </div>
                      {result.subtitle && (
                        <div className='text-white/70 text-sm truncate'>
                          {result.subtitle}
                        </div>
                      )}
                      {result.description && (
                        <div className='text-white/50 text-xs mt-1 truncate'>
                          {result.description}
                        </div>
                      )}
                    </div>
                    {result.relevanceScore && (
                      <div className='flex-shrink-0 text-xs text-white/40'>
                        {Math.round(result.relevanceScore * 100)}%
                      </div>
                    )}
                  </button>
                ))}

                {/* Show more results link */}
                <div className='border-t border-white/10 mt-2 pt-2'>
                  <Link
                    href={`/test-features?search=${encodeURIComponent(searchQuery)}`}
                    className='block px-4 py-2 text-center text-blue-400 hover:text-blue-300 text-sm transition-colors'
                    onClick={() => setShowSearchResults(false)}
                  >
                    View all results →
                  </Link>
                </div>
              </div>
            ) : searchQuery.length >= 2 ? (
              <div className='p-4 text-center text-white/70'>
                <div className='text-sm'>
                  No results found for "{searchQuery}"
                </div>
                <div className='text-xs text-white/50 mt-1'>
                  Try searching for contests, groups, or handles
                </div>
              </div>
            ) : null}
          </div>
        )}
>>>>>>> 1ef79d10
      </div>

      {/* Right: Notifications + Profile / Auth Buttons */}
      <div className='flex items-center gap-3'>
        {/* Notifications */}
        <DropdownMenu>
          <DropdownMenuTrigger asChild>
            <Button
              variant='ghost'
              className='relative text-white/70 hover:text-white'
            >
              <Bell className='h-5 w-5' />
              {unreadCount > 0 && (
                <Badge className='absolute -top-1 -right-1 h-4 w-4 bg-white text-xs p-0 border-0'>
                  {unreadCount}
                </Badge>
              )}
            </Button>
          </DropdownMenuTrigger>
          <DropdownMenuContent
            className='w-80 bg-[#1a1f36] border-[#2a3441]'
            align='end'
          >
            <div className='flex justify-between items-center p-2 border-b border-[#2a3441]'>
              <span className='text-white font-semibold'>Notifications</span>
              {Array.isArray(notifications) &&
                notifications.length > 0 &&
                unreadCount > 0 && (
                  <Button
                    size='sm'
                    variant='ghost'
                    className='text-xs text-[#2563EB]'
                    onClick={markAllRead}
                  >
                    Mark all as read
                  </Button>
                )}
            </div>
            <div className='max-h-60 overflow-y-auto'>
              {Array.isArray(notifications) && notifications.length > 0 ? (
                notifications.map(n => (
                  <DropdownMenuItem
                    key={n.id}
                    className={`p-3 hover:bg-[#2a3441] ${
                      n.read ? 'text-white/70' : 'text-white font-medium'
                    }`}
                  >
                    {n.href ? <Link href={n.href}>{n.text}</Link> : n.text}
                  </DropdownMenuItem>
                ))
              ) : (
                <div className='p-3 text-center text-white/70'>
                  No notifications
                </div>
              )}
            </div>
          </DropdownMenuContent>
        </DropdownMenu>

        {/* User Menu or Sign In/Sign Up */}
        {loading ? (
          <div className='w-8 h-8 bg-white/10 rounded-full animate-pulse' />
        ) : !user ? (
          <>
            <Link href='/auth/login'>
              <Button
                variant='ghost'
                className='text-white hover:text-[#2563EB]'
              >
                Sign In
              </Button>
            </Link>
            <Link href='/auth/sign-up'>
              <Button className='bg-[#2563EB] hover:bg-[#1D4FD8] text-white'>
                Sign Up
              </Button>
            </Link>
          </>
        ) : (
          <DropdownMenu>
            <DropdownMenuTrigger asChild>
              <Button
                variant='ghost'
                className='relative h-8 w-8 rounded-full hover:bg-white/10'
              >
                <Avatar className='h-8 w-8'>
                  <AvatarFallback className='bg-[#2563EB] text-white text-sm'>
                    {userInitials}
                  </AvatarFallback>
                </Avatar>
              </Button>
            </DropdownMenuTrigger>
            <DropdownMenuContent
              className='w-56 bg-[#1a1f36] border-[#2a3441]'
              align='end'
              forceMount
            >
              {/* User Info */}
              <div className='flex items-center gap-2 p-3 border-b border-[#2a3441]'>
                <Avatar className='h-10 w-10'>
                  <AvatarFallback className='bg-[#2563EB] text-white'>
                    {userInitials}
                  </AvatarFallback>
                </Avatar>
                <div className='flex flex-col space-y-1 leading-none truncate'>
                  <p className='font-medium text-white truncate'>
                    {user.email?.split('@')[0]}
                  </p>
                  <p className='text-xs text-white/70 truncate w-[150px]'>
                    {user.email}
                  </p>
                </div>
              </div>

              {/* Menu Items */}
              <DropdownMenuItem asChild>
                <Link
                  href='/profile'
                  className='flex items-center gap-2 text-white'
                >
                  <User className='h-4 w-4' /> Profile
                </Link>
              </DropdownMenuItem>

              <DropdownMenuItem
                className='flex items-center gap-2 text-white cursor-pointer'
                onSelect={toggleTheme}
              >
                {theme === 'dark' ? (
                  <Sun className='h-4 w-4' />
                ) : (
                  <Moon className='h-4 w-4' />
                )}
                {theme === 'dark' ? 'Light Mode' : 'Dark Mode'}
              </DropdownMenuItem>

              <DropdownMenuSeparator className='bg-[#2a3441]' />

              <DropdownMenuItem
                className='flex items-center gap-2 text-red-400 cursor-pointer hover:bg-red-500/10'
                onSelect={signOut}
              >
                <LogOut className='h-4 w-4' /> Logout
              </DropdownMenuItem>
            </DropdownMenuContent>
          </DropdownMenu>
        )}
      </div>
    </header>
  );
}<|MERGE_RESOLUTION|>--- conflicted
+++ resolved
@@ -144,17 +144,9 @@
     : 0;
 
   return (
-<<<<<<< HEAD
-    <header className='px-5 py-3 flex items-center justify-between bg-[#0B1020] border-b border-white/10 backdrop-blur z-50'>
-      {/* Left: Logo */}
-      <div className='flex items-center gap-4'>
-        {/* <Link href="/" className="text-white font-bold text-xl">
-          AlgoRise
-        </Link> */}
-=======
-    <header className='h-16 flex items-center justify-between px-6 bg-[#0B1020] border-b border-white/10 backdrop-blur z-50'>
+    <header className='flex items-center justify-between px-6 py-3 bg-[#0B1020] border-b border-white/10 backdrop-blur z-50'>
       {/* Center: Search Bar */}
-      <div className='flex-1 max-w-md mx-8 relative' ref={searchContainerRef}>
+      <div className='flex-1 max-w-md relative' ref={searchContainerRef}>
         <div className='relative'>
           <Search className='absolute left-3 top-1/2 transform -translate-y-1/2 h-4 w-4 text-white/50' />
           <Input
@@ -248,7 +240,6 @@
             ) : null}
           </div>
         )}
->>>>>>> 1ef79d10
       </div>
 
       {/* Right: Notifications + Profile / Auth Buttons */}
