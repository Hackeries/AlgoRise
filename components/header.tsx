--- conflicted
+++ resolved
@@ -1,23 +1,23 @@
 'use client';
 
-import Link from "next/link";
-import { useState, useEffect, useRef } from "react";
-import { Button } from "@/components/ui/button";
+import Link from 'next/link';
+import { useState, useEffect, useRef } from 'react';
+import { Button } from '@/components/ui/button';
 import {
   DropdownMenu,
   DropdownMenuContent,
   DropdownMenuItem,
   DropdownMenuSeparator,
   DropdownMenuTrigger,
-} from "@/components/ui/dropdown-menu";
-import { Avatar, AvatarFallback } from "@/components/ui/avatar";
-import { Badge } from "@/components/ui/badge";
-import { useAuth } from "@/lib/auth/context";
-import { Bell, User, LogOut, Moon, Sun, Search } from "lucide-react";
+} from '@/components/ui/dropdown-menu';
+import { Avatar, AvatarFallback } from '@/components/ui/avatar';
+import { Badge } from '@/components/ui/badge';
+import { useAuth } from '@/lib/auth/context';
+import { Bell, User, LogOut, Moon, Sun, Search } from 'lucide-react';
 
 interface Notification {
   id: number;
-  type: "contest" | "invite" | "message";
+  type: 'contest' | 'invite' | 'message';
   text: string;
   read: boolean;
   href?: string;
@@ -25,7 +25,7 @@
 
 interface SearchResult {
   id: string | number;
-  type: "problem" | "contest" | "group" | "user";
+  type: 'problem' | 'contest' | 'group' | 'user';
   name: string;
   href: string;
 }
@@ -41,16 +41,16 @@
   useEffect(() => {
     setMounted(true);
     setTheme(
-      document.documentElement.classList.contains("dark") ? "dark" : "light"
+      document.documentElement.classList.contains('dark') ? 'dark' : 'light'
     );
   }, []);
 
   const toggleTheme = () => {
-    const newTheme = theme === "dark" ? "light" : "dark";
+    const newTheme = theme === 'dark' ? 'light' : 'dark';
     setTheme(newTheme);
     if (mounted) {
-      document.documentElement.classList.toggle("dark");
-      localStorage.setItem("theme", newTheme);
+      document.documentElement.classList.toggle('dark');
+      localStorage.setItem('theme', newTheme);
     }
   };
 
@@ -59,7 +59,7 @@
 
   const fetchNotifications = async () => {
     try {
-      const res = await fetch("/api/notifications");
+      const res = await fetch('/api/notifications');
       const data = await res.json();
       setNotifications(data);
     } catch (err) {
@@ -95,21 +95,21 @@
     {}
   );
 
-  const getNotificationIcon = (type: Notification["type"]) => {
+  const getNotificationIcon = (type: Notification['type']) => {
     switch (type) {
-      case "contest":
-        return "📅";
-      case "invite":
-        return "✉️";
-      case "message":
-        return "💬";
+      case 'contest':
+        return '📅';
+      case 'invite':
+        return '✉️';
+      case 'message':
+        return '💬';
       default:
-        return "🔔";
+        return '🔔';
     }
   };
 
   // ------------------- Search -------------------
-  const [searchQuery, setSearchQuery] = useState("");
+  const [searchQuery, setSearchQuery] = useState('');
   const [searchResults, setSearchResults] = useState<SearchResult[]>([]);
   const [searchOpen, setSearchOpen] = useState(false);
   const searchRef = useRef<HTMLInputElement>(null);
@@ -119,7 +119,9 @@
 
     const fetchResults = async () => {
       try {
-        const res = await fetch(`/api/search?q=${encodeURIComponent(searchQuery)}`);
+        const res = await fetch(
+          `/api/search?q=${encodeURIComponent(searchQuery)}`
+        );
         const data = await res.json();
         setSearchResults(data);
       } catch (err) {
@@ -139,68 +141,56 @@
   };
 
   useEffect(() => {
-    document.addEventListener("mousedown", handleClickOutside);
-    return () => document.removeEventListener("mousedown", handleClickOutside);
+    document.addEventListener('mousedown', handleClickOutside);
+    return () => document.removeEventListener('mousedown', handleClickOutside);
   }, []);
 
   // ------------------- Header UI -------------------
   return (
-<<<<<<< HEAD
-    <header className='flex items-center justify-between px-6 py-3 bg-[#0B1020] border-b border-white/10 backdrop-blur z-50'>
-      {/* Center: Search Bar */}
-      <div className='flex-1 max-w-md relative' ref={searchContainerRef}>
-        <div className='relative'>
-          <Search className='absolute left-3 top-1/2 transform -translate-y-1/2 h-4 w-4 text-white/50' />
-          <Input
-            ref={searchInputRef}
-            type='text'
-            placeholder='Search contests, groups, handles...'
-=======
-    <header className="h-16 flex items-center justify-between px-6 bg-[#0C0E1A] border-b border-white/10 backdrop-blur z-50">
+    <header className='h-16 flex items-center justify-between px-6 bg-[#0C0E1A] border-b border-white/10 backdrop-blur z-50'>
       {/* Left: Logo */}
-      <div className="flex items-center gap-4">
+      <div className='flex items-center gap-4'>
         <Link
-          href="/"
-          className="flex items-center gap-2 font-bold text-xl bg-clip-text text-transparent bg-gradient-to-r from-[#4AAFFF] to-[#A062F7] hover:opacity-80"
+          href='/'
+          className='flex items-center gap-2 font-bold text-xl bg-clip-text text-transparent bg-gradient-to-r from-[#4AAFFF] to-[#A062F7] hover:opacity-80'
         >
-          <div className="w-6 h-6 flex items-center justify-center rounded-sm bg-white/10 text-white text-xs font-semibold">
+          <div className='w-6 h-6 flex items-center justify-center rounded-sm bg-white/10 text-white text-xs font-semibold'>
             AR
           </div>
-          <span className="tracking-wide">AlgoRise</span>
+          <span className='tracking-wide'>AlgoRise</span>
         </Link>
       </div>
 
       {/* Center: Search */}
-      <div className="relative flex-1 max-w-xl mx-4">
-        <div className="relative">
-          <Search className="absolute top-1/2 left-3 -translate-y-1/2 text-white/70 h-5 w-5" />
+      <div className='relative flex-1 max-w-xl mx-4'>
+        <div className='relative'>
+          <Search className='absolute top-1/2 left-3 -translate-y-1/2 text-white/70 h-5 w-5' />
           <input
             ref={searchRef}
-            type="text"
->>>>>>> ef3ca122
+            type='text'
             value={searchQuery}
-            onChange={(e) => setSearchQuery(e.target.value)}
+            onChange={e => setSearchQuery(e.target.value)}
             onFocus={handleSearchFocus}
-            placeholder="Search problems, contests, groups, users..."
-            className="w-full pl-10 pr-4 py-2 rounded-md bg-[#1a1f36] text-white placeholder:text-white/60 focus:outline-none focus:ring-2 focus:ring-[#173CFF] transition-all"
+            placeholder='Search problems, contests, groups, users...'
+            className='w-full pl-10 pr-4 py-2 rounded-md bg-[#1a1f36] text-white placeholder:text-white/60 focus:outline-none focus:ring-2 focus:ring-[#173CFF] transition-all'
           />
         </div>
 
         {searchOpen && searchResults.length > 0 && (
-          <div className="absolute mt-1 w-full max-h-60 overflow-y-auto rounded-md bg-[#1a1f36] border border-[#2a3441] shadow-lg z-50">
-            {["problem", "contest", "group", "user"].map((category) => {
-              const items = searchResults.filter((r) => r.type === category);
+          <div className='absolute mt-1 w-full max-h-60 overflow-y-auto rounded-md bg-[#1a1f36] border border-[#2a3441] shadow-lg z-50'>
+            {['problem', 'contest', 'group', 'user'].map(category => {
+              const items = searchResults.filter(r => r.type === category);
               if (!items.length) return null;
               return (
-                <div key={category} className="p-2">
-                  <p className="text-xs text-white/70 uppercase mb-1">
+                <div key={category} className='p-2'>
+                  <p className='text-xs text-white/70 uppercase mb-1'>
                     {category}
                   </p>
-                  {items.map((r) => (
+                  {items.map(r => (
                     <Link
                       key={r.id}
                       href={r.href}
-                      className="block px-2 py-1 rounded hover:bg-white/10 text-white truncate"
+                      className='block px-2 py-1 rounded hover:bg-white/10 text-white truncate'
                     >
                       {r.name}
                     </Link>
@@ -213,14 +203,17 @@
       </div>
 
       {/* Right: Notifications + Profile */}
-      <div className="flex items-center gap-3">
+      <div className='flex items-center gap-3'>
         {/* Notifications */}
         <DropdownMenu>
           <DropdownMenuTrigger asChild>
-            <Button variant="ghost" className="relative text-white/70 hover:text-white">
-              <Bell className="h-5 w-5" />
+            <Button
+              variant='ghost'
+              className='relative text-white/70 hover:text-white'
+            >
+              <Bell className='h-5 w-5' />
               {unreadCount > 0 && (
-                <Badge className="absolute -top-1 -right-1 h-4 w-4 bg-[#FFD43B] text-xs p-0 border-0">
+                <Badge className='absolute -top-1 -right-1 h-4 w-4 bg-[#FFD43B] text-xs p-0 border-0'>
                   {unreadCount}
                 </Badge>
               )}
@@ -228,39 +221,39 @@
           </DropdownMenuTrigger>
 
           <DropdownMenuContent
-            className="w-80 bg-gradient-to-br from-[#1E3CFF] via-[#00C8D0] to-[#00C896] text-white rounded-lg shadow-lg animate-fade-in"
-            align="end"
+            className='w-80 bg-gradient-to-br from-[#1E3CFF] via-[#00C8D0] to-[#00C896] text-white rounded-lg shadow-lg animate-fade-in'
+            align='end'
           >
-            <div className="flex justify-between items-center p-2 border-b border-white/20">
-              <span className="font-semibold">Notifications</span>
+            <div className='flex justify-between items-center p-2 border-b border-white/20'>
+              <span className='font-semibold'>Notifications</span>
               <Button
-                size="sm"
-                variant="ghost"
-                className="text-xs text-white/80"
+                size='sm'
+                variant='ghost'
+                className='text-xs text-white/80'
                 onClick={markAllRead}
               >
                 Mark all as read
               </Button>
             </div>
-            <div className="max-h-60 overflow-y-auto">
+            <div className='max-h-60 overflow-y-auto'>
               {Object.entries(groupedNotifications).map(([type, items]) => (
                 <div key={type}>
-                  <p className="px-3 py-1 text-xs text-white/70 uppercase">
+                  <p className='px-3 py-1 text-xs text-white/70 uppercase'>
                     {type}
                   </p>
-                  {items.map((n) => (
+                  {items.map(n => (
                     <DropdownMenuItem
                       key={n.id}
                       className={`p-3 rounded hover:bg-black/20 ${
-                        n.read ? "text-white/70" : "text-white font-medium"
+                        n.read ? 'text-white/70' : 'text-white font-medium'
                       }`}
                     >
                       {n.href ? (
-                        <Link href={n.href} className="flex items-center gap-1">
+                        <Link href={n.href} className='flex items-center gap-1'>
                           {getNotificationIcon(n.type)} {n.text}
                         </Link>
                       ) : (
-                        <div className="flex items-center gap-1">
+                        <div className='flex items-center gap-1'>
                           {getNotificationIcon(n.type)} {n.text}
                         </div>
                       )}
@@ -274,16 +267,19 @@
 
         {/* User Menu */}
         {loading ? (
-          <div className="w-8 h-8 bg-white/10 rounded-full animate-pulse" />
+          <div className='w-8 h-8 bg-white/10 rounded-full animate-pulse' />
         ) : !user ? (
           <>
-            <Link href="/auth/login">
-              <Button variant="ghost" className="text-white hover:text-[#173CFF]">
+            <Link href='/auth/login'>
+              <Button
+                variant='ghost'
+                className='text-white hover:text-[#173CFF]'
+              >
                 Sign In
               </Button>
             </Link>
-            <Link href="/auth/sign-up">
-              <Button className="bg-[#173CFF] hover:bg-[#1D4FD8] text-white">
+            <Link href='/auth/sign-up'>
+              <Button className='bg-[#173CFF] hover:bg-[#1D4FD8] text-white'>
                 Sign Up
               </Button>
             </Link>
@@ -292,57 +288,64 @@
           <DropdownMenu>
             <DropdownMenuTrigger asChild>
               <Button
-                variant="ghost"
-                className="relative h-8 w-8 rounded-full hover:bg-white/10"
-              >
-                <Avatar className="h-8 w-8">
-                  <AvatarFallback className="bg-[#173CFF] text-white text-sm">
+                variant='ghost'
+                className='relative h-8 w-8 rounded-full hover:bg-white/10'
+              >
+                <Avatar className='h-8 w-8'>
+                  <AvatarFallback className='bg-[#173CFF] text-white text-sm'>
                     {userInitials}
                   </AvatarFallback>
                 </Avatar>
               </Button>
             </DropdownMenuTrigger>
             <DropdownMenuContent
-              className="w-56 bg-[#1c2030] border-[#2a3441] rounded-lg shadow-lg animate-fade-in"
-              align="end"
+              className='w-56 bg-[#1c2030] border-[#2a3441] rounded-lg shadow-lg animate-fade-in'
+              align='end'
             >
-              <div className="flex items-center gap-2 p-3 border-b border-[#2a3441]">
-                <Avatar className="h-10 w-10">
-                  <AvatarFallback className="bg-[#173CFF] text-white">
+              <div className='flex items-center gap-2 p-3 border-b border-[#2a3441]'>
+                <Avatar className='h-10 w-10'>
+                  <AvatarFallback className='bg-[#173CFF] text-white'>
                     {userInitials}
                   </AvatarFallback>
                 </Avatar>
-                <div className="flex flex-col space-y-1 leading-none truncate">
-                  <p className="font-medium text-white truncate">
-                    {user.email?.split("@")[0]}
+                <div className='flex flex-col space-y-1 leading-none truncate'>
+                  <p className='font-medium text-white truncate'>
+                    {user.email?.split('@')[0]}
                   </p>
-                  <p className="text-xs text-white/70 truncate w-[150px]">
+                  <p className='text-xs text-white/70 truncate w-[150px]'>
                     {user.email}
                   </p>
                 </div>
               </div>
 
               <DropdownMenuItem asChild>
-                <Link href="/profile" className="flex items-center gap-2 text-white">
-                  <User className="h-4 w-4" /> Profile
+                <Link
+                  href='/profile'
+                  className='flex items-center gap-2 text-white'
+                >
+                  <User className='h-4 w-4' /> Profile
                 </Link>
               </DropdownMenuItem>
 
               <DropdownMenuItem
-                className="flex items-center gap-2 text-white cursor-pointer"
+                className='flex items-center gap-2 text-white cursor-pointer'
                 onSelect={toggleTheme}
               >
-                {theme === "dark" ? <Sun className="h-4 w-4" /> : <Moon className="h-4 w-4" />}
-                {theme === "dark" ? "Light Mode" : "Dark Mode"}
+                {theme === 'dark' ? (
+                  <Sun className='h-4 w-4' />
+                ) : (
+                  <Moon className='h-4 w-4' />
+                )}
+                {theme === 'dark' ? 'Light Mode' : 'Dark Mode'}
               </DropdownMenuItem>
 
-              <DropdownMenuSeparator className="bg-[#2a3441]" />
+              <DropdownMenuSeparator className='bg-[#2a3441]' />
 
               <DropdownMenuItem
-                className="flex items-center gap-2 text-red-400 cursor-pointer hover:bg-red-500/10"
+                className='flex items-center gap-2 text-red-400 cursor-pointer hover:bg-red-500/10'
                 onSelect={signOut}
               >
-                <LogOut className="h-4 w-4" /> Logout
+                <LogOut className='h-4 w-4' /> Logout
               </DropdownMenuItem>
             </DropdownMenuContent>
           </DropdownMenu>
