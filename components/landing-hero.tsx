--- conflicted
+++ resolved
@@ -70,22 +70,12 @@
   };
 
   return (
-<<<<<<< HEAD
     <div className='min-h-screen relative overflow-hidden'>
       <div className='absolute top-[-50px] left-[-50px] sm:top-[-80px] sm:left-[-80px] lg:top-[-100px] lg:left-[-100px] w-[150px] h-[150px] sm:w-[250px] sm:h-[250px] lg:w-[300px] lg:h-[300px] bg-purple-400 dark:bg-purple-600 rounded-full opacity-15 dark:opacity-20 blur-3xl animate-blob' />
       <div className='absolute bottom-[-40px] right-[-40px] sm:bottom-[-60px] sm:right-[-60px] lg:bottom-[-80px] lg:right-[-120px] w-[180px] h-[180px] sm:w-[300px] sm:h-[300px] lg:w-[400px] lg:h-[400px] bg-blue-400 dark:bg-blue-600 rounded-full opacity-15 dark:opacity-20 blur-3xl animate-blob animation-delay-2000' />
 
       <section className='relative pt-4 sm:pt-8 lg:pt-10 pb-6 sm:pb-12 lg:pb-16 px-3 sm:px-4 lg:px-6 z-10'>
         <div className='max-w-6xl mx-auto text-center mb-4 sm:mb-8 lg:mb-10'>
-=======
-    <div className="min-h-screen relative overflow-hidden">
-      {/* ✨ Decorative Background Shapes - Responsive */}
-      <div className="absolute top-[-50px] left-[-50px] sm:top-[-100px] sm:left-[-100px] w-[200px] h-[200px] sm:w-[300px] sm:h-[300px] bg-purple-400 rounded-full opacity-20 blur-3xl animate-blob" />
-      <div className="absolute bottom-[-40px] right-[-60px] sm:bottom-[-80px] sm:right-[-120px] w-[250px] h-[250px] sm:w-[400px] sm:h-[400px] bg-blue-400 rounded-full opacity-20 blur-3xl animate-blob animation-delay-2000" />
-
-      <section className="relative pt-6 sm:pt-10 pb-8 sm:pb-16 px-3 sm:px-4 z-10">
-        <div className="max-w-6xl mx-auto text-center mb-6 sm:mb-10">
->>>>>>> 5a11e870
           {/* Banner */}
           <motion.div
             initial={{ opacity: 0, y: 30 }}
@@ -97,11 +87,7 @@
 
           {/* CF Verification */}
           <motion.div
-<<<<<<< HEAD
             className='max-w-md mx-auto mt-6 sm:mt-10 lg:mt-12 mb-4 sm:mb-6 lg:mb-8 px-2'
-=======
-            className="max-w-md mx-auto mt-8 sm:mt-12 mb-6 sm:mb-8 px-2"
->>>>>>> 5a11e870
             initial={{ opacity: 0 }}
             animate={{ opacity: 1 }}
             transition={{ delay: 0.3 }}
@@ -118,11 +104,7 @@
 
           {/* Input */}
           <motion.div
-<<<<<<< HEAD
             className='max-w-md mx-auto mb-6 sm:mb-10 lg:mb-12 flex flex-col sm:flex-row gap-2 px-2'
-=======
-            className="max-w-md mx-auto mb-8 sm:mb-12 flex flex-col sm:flex-row gap-2 px-2"
->>>>>>> 5a11e870
             initial={{ opacity: 0, y: 10 }}
             animate={{ opacity: 1, y: 0 }}
             transition={{ delay: 0.4 }}
@@ -130,7 +112,6 @@
             <Input
               placeholder='Enter Codeforces handle'
               value={userHandle}
-<<<<<<< HEAD
               onChange={e => setUserHandle(e.target.value)}
               onKeyDown={e => e.key === 'Enter' && fetchUserStats()}
               className='flex-1 h-10 sm:h-11 text-sm sm:text-base'
@@ -139,16 +120,6 @@
               onClick={() => fetchUserStats()}
               disabled={userLoading}
               className='h-10 sm:h-11 w-full sm:w-auto text-sm sm:text-base'
-=======
-              onChange={(e) => setUserHandle(e.target.value)}
-              onKeyDown={(e) => e.key === "Enter" && fetchUserStats()}
-              className="flex-1 h-11 sm:h-10"
-            />
-            <Button 
-              onClick={() => fetchUserStats()} 
-              disabled={userLoading}
-              className="h-11 sm:h-10 sm:w-auto w-full"
->>>>>>> 5a11e870
             >
               {userLoading ? (
                 <motion.div
@@ -156,11 +127,7 @@
                   aria-label='Loading'
                 />
               ) : (
-<<<<<<< HEAD
                 <span>Get Stats</span>
-=======
-                <span className="sm:inline">Get Stats</span>
->>>>>>> 5a11e870
               )}
             </Button>
           </motion.div>
@@ -173,17 +140,10 @@
                 initial={{ opacity: 0, y: -10 }}
                 animate={{ opacity: 1, y: 0 }}
                 exit={{ opacity: 0, y: -10 }}
-<<<<<<< HEAD
                 className='max-w-3xl mx-auto mb-4 sm:mb-6 lg:mb-8 px-2'
               >
                 <Card className='bg-red-50 dark:bg-red-950/30 border border-red-300 dark:border-red-800 shadow-sm'>
                   <CardContent className='p-3 sm:p-4 text-center text-red-600 dark:text-red-400 font-medium text-xs sm:text-sm'>
-=======
-                className="max-w-3xl mx-auto mb-6 sm:mb-8 px-2"
-              >
-                <Card className="bg-red-50 dark:bg-red-900/20 border border-red-300 dark:border-red-800 shadow-sm">
-                  <CardContent className="p-3 sm:p-4 text-center text-red-600 dark:text-red-400 font-medium text-sm">
->>>>>>> 5a11e870
                     {userError}
                   </CardContent>
                 </Card>
@@ -198,7 +158,6 @@
                 key='stats'
                 initial={{ opacity: 0, scale: 0.97 }}
                 animate={{ opacity: 1, scale: 1 }}
-<<<<<<< HEAD
                 transition={{ duration: 0.6, type: 'spring' }}
                 className='max-w-4xl mx-auto mb-6 sm:mb-10 lg:mb-12 px-2'
               >
@@ -207,33 +166,15 @@
                     <CardTitle className='flex items-center gap-2 justify-center text-base sm:text-lg lg:text-xl font-semibold flex-wrap'>
                       <Trophy className='h-4 w-4 sm:h-5 sm:w-5 flex-shrink-0 text-yellow-500' />
                       <span className='bg-gradient-to-r from-purple-500 to-blue-500 dark:from-purple-400 dark:to-blue-400 bg-clip-text text-transparent break-all'>
-=======
-                transition={{ duration: 0.6, type: "spring" }}
-                className="max-w-4xl mx-auto mb-8 sm:mb-12 px-2"
-              >
-                <Card className="bg-white/80 dark:bg-gray-800/80 backdrop-blur-md border border-border/30 shadow-xl">
-                  <CardHeader className="pb-4 sm:pb-6">
-                    <CardTitle className="flex items-center gap-2 justify-center text-lg sm:text-xl font-semibold">
-                      <Trophy className="h-4 w-4 sm:h-5 sm:w-5 text-yellow-500" />
-                      <span className="bg-gradient-to-r from-purple-500 to-blue-500 bg-clip-text text-transparent break-all">
->>>>>>> 5a11e870
                         {userHandle}'s Profile
                       </span>
                     </CardTitle>
                   </CardHeader>
-<<<<<<< HEAD
                   <CardContent className='pt-0'>
                     <motion.div
                       className='grid grid-cols-1 sm:grid-cols-3 gap-3 sm:gap-4 lg:gap-6'
                       initial='hidden'
                       animate='visible'
-=======
-                  <CardContent className="pt-0">
-                    <motion.div
-                      className="grid grid-cols-1 sm:grid-cols-3 gap-4 sm:gap-6"
-                      initial="hidden"
-                      animate="visible"
->>>>>>> 5a11e870
                       variants={{
                         hidden: {},
                         visible: { transition: { staggerChildren: 0.15 } },
@@ -262,7 +203,6 @@
                             hidden: { opacity: 0, y: 15 },
                             visible: { opacity: 1, y: 0 },
                           }}
-<<<<<<< HEAD
                           className='text-center py-2'
                         >
                           <div
@@ -273,14 +213,6 @@
                           <div className='text-gray-600 dark:text-gray-400 mt-1 text-xs sm:text-sm lg:text-base'>
                             {label}
                           </div>
-=======
-                          className="text-center py-2"
-                        >
-                          <div className={`text-2xl sm:text-3xl font-bold ${color}`}>
-                            <AnimatedCounter value={value} />
-                          </div>
-                          <div className="text-gray-600 dark:text-gray-400 mt-1 text-sm sm:text-base">{label}</div>
->>>>>>> 5a11e870
                         </motion.div>
                       ))}
                     </motion.div>
