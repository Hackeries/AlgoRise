"use client";

<<<<<<< HEAD
import Link from "next/link"
import { usePathname } from "next/navigation"
import { cn } from "@/lib/utils"
import { Header } from "@/components/header"
import { useCFVerification } from "@/lib/context/cf-verification"
import { 
  BarChart3,
=======
import Link from "next/link";
import { usePathname } from "next/navigation";
import { cn } from "@/lib/utils";
import { Header } from "@/components/header";
import { useCFVerification } from "@/lib/context/cf-verification";
import { useState, useEffect } from "react";
import {
  Calendar,
>>>>>>> 73203ab4
  Target,
  Trophy,
  BookOpen,
  Users,
  PieChart,
<<<<<<< HEAD
  Settings,
  Calendar
} from "lucide-react"
=======
  BarChart3,
  Code2,
  Menu,
} from "lucide-react";
>>>>>>> 73203ab4

// ------------------ CF Rating System ------------------
const getCFTier = (rating: number) => {
  if (rating < 1200)
    return { label: "Newbie", color: "text-gray-400", bg: "bg-gray-800" };
  if (rating < 1400)
    return { label: "Pupil", color: "text-green-400", bg: "bg-green-900/40" };
  if (rating < 1600)
    return {
      label: "Specialist",
      color: "text-cyan-400",
      bg: "bg-cyan-900/40",
    };
  if (rating < 1900)
    return { label: "Expert", color: "text-blue-400", bg: "bg-blue-900/40" };
  if (rating < 2100)
    return {
      label: "Candidate Master",
      color: "text-purple-400",
      bg: "bg-purple-900/40",
    };
  if (rating < 2300)
    return {
      label: "Master",
      color: "text-orange-400",
      bg: "bg-orange-900/40",
    };
  if (rating < 2400)
    return {
      label: "International Master",
      color: "text-red-400",
      bg: "bg-red-900/40",
    };
  if (rating < 2600)
    return { label: "Grandmaster", color: "text-red-500", bg: "bg-red-900/40" };
  if (rating < 3000)
    return {
      label: "International GM",
      color: "text-red-600",
      bg: "bg-red-950/40",
    };
  return {
    label: "Legendary GM",
    color: "text-yellow-400",
    bg: "bg-yellow-900/40",
  };
};

// ------------------ Menu Items ------------------
const menuItems = [
  { href: "/", label: "Dashboard", icon: Calendar },
  { href: "/adaptive-sheet", label: "Practice Problems", icon: Target },
  { href: "/contests", label: "Contests", icon: Trophy },
  { href: "/paths", label: "Learning Paths", icon: BookOpen },
  { href: "/analytics", label: "Analytics", icon: BarChart3 },
  { href: "/visualizers", label: "Visualizers", icon: PieChart },
  { href: "/groups", label: "Groups", icon: Users },
];

export function SidebarLayout({ children }: { children: React.ReactNode }) {
  const pathname = usePathname();
  const { isVerified, verificationData } = useCFVerification();
  const [isOpen, setIsOpen] = useState(true);
  const [mounted, setMounted] = useState(false);
  const [cfData, setCfData] = useState(verificationData);

  // Fetch latest CF rating
  useEffect(() => {
    const fetchLatestCFData = async () => {
      if (verificationData?.handle) {
        try {
          const res = await fetch(
            `https://codeforces.com/api/user.info?handles=${verificationData.handle}`
          );
          const data = await res.json();
          if (data.status === "OK") {
            const user = data.result[0];
            setCfData({
              ...verificationData,
              rating: user.rating || 0,
              maxRating: user.maxRating || 0,
              rank: user.rank,
            });
          }
        } catch (err) {
          console.error("Failed to fetch CF data:", err);
        }
      }
    };
    fetchLatestCFData();
  }, [verificationData?.handle]);

  useEffect(() => setMounted(true), []);

  return (
<<<<<<< HEAD
    <div className="flex flex-col min-h-screen bg-[#0B1020]">
      <Header />

      <div className="flex-1 flex">
        {/* Sidebar */}
        <div className="w-64 border-r border-white/10 bg-[#0B1020] flex flex-col h-[calc(100vh-theme(spacing.16))]">
          {/* Menu - Scrollable */}
          <div className="flex-1 p-4 overflow-y-auto scrollbar-thin scrollbar-track-transparent scrollbar-thumb-white/20 hover:scrollbar-thumb-white/30">
            <div className="mb-6">
              <nav className="space-y-1">
                {menuItems.map((item) => {
                  const Icon = item.icon
                  const isActive = pathname === item.href || (item.href !== "/" && pathname?.startsWith(item.href))
                  return (
                    <Link
                      key={item.href}
                      href={item.href}
                      className={cn(
                        "flex items-center gap-3 px-3 py-2 rounded-lg text-sm font-medium transition-colors",
                        isActive
                          ? "bg-[#2563EB]/15 text-[#2563EB] border border-[#2563EB]/20"
                          : "text-white/70 hover:text-white hover:bg-white/5"
                      )}
                    >
                      <Icon className="h-4 w-4" />
                      {item.label}
                    </Link>
                  )
                })}
              </nav>
            </div>
          </div>

          {/* Bottom Section */}
          <div className="p-4 border-t border-white/10 flex-shrink-0">
            {/* CF Verification Status */}
            {isVerified && verificationData && (
              <div className="mb-4 p-3 rounded-lg bg-green-500/10 border border-green-500/20">
                <div className="flex items-center gap-2 mb-1">
                  <div className="w-2 h-2 rounded-full bg-green-400"></div>
                  <span className="text-xs font-medium text-green-400">CF-verified</span>
                </div>
                <p className="text-sm text-white/90">{verificationData.handle}</p>
                <p className="text-xs text-white/60">Rating: {verificationData.rating}</p>
              </div>
            )}

            {/* Bottom Menu Items */}
            <nav className="space-y-1 mb-4">
              {bottomMenuItems.map((item) => {
                const Icon = item.icon
                const isActive = pathname?.startsWith(item.href)
                return (
                  <Link
                    key={item.href}
                    href={item.href}
                    className={cn(
                      "flex items-center gap-3 px-3 py-2 rounded-lg text-sm font-medium transition-colors",
                      isActive
                        ? "bg-[#2563EB]/15 text-[#2563EB] border border-[#2563EB]/20"
                        : "text-white/70 hover:text-white hover:bg-white/5"
                    )}
                  >
                    <Icon className="h-4 w-4" />
                    {item.label}
                  </Link>
                )
              })}
            </nav>

            {/* User Status */}
            <div className="flex items-center gap-3 p-3 rounded-lg bg-white/5">
              <div className="w-2 h-2 rounded-full bg-green-400"></div>
              <span className="text-sm text-white/90">Ready to solve problems</span>
            </div>
          </div>
        </div>

        {/* Page Content - Scrollable */}
        <main className="flex-1 overflow-y-auto scrollbar-thin scrollbar-track-transparent scrollbar-thumb-white/20 hover:scrollbar-thumb-white/30 h-[calc(100vh-theme(spacing.16))]">
          {children}
        </main>
=======
    <div className="flex min-h-screen bg-[#0B1020] text-white">
      {/* Sidebar */}
      <div
        className={cn(
          "fixed top-0 left-0 z-50 h-full flex flex-col bg-[#0B1020] border-r border-white/10 shadow-lg transition-all duration-300",
          isOpen ? "w-64" : "w-16"
        )}
      >
        {/* Top: Hamburger + Logo */}
        <div className="flex items-center justify-start p-4 border-b border-white/10 gap-3">
          <button
            className="p-2 rounded-md hover:bg-white/10 transition"
            onClick={() => setIsOpen(!isOpen)}
          >
            <Menu className="h-5 w-5" />
          </button>

          {isOpen && (
            <Link href="/" className="flex items-center gap-2">
              <Code2 className="h-6 w-6 text-[#2563EB]" />
              <span className="font-bold text-lg tracking-tight text-white">
                AlgoRise
              </span>
            </Link>
          )}
        </div>

        {/* Main Menu */}
        <div className="flex-1 mt-4 overflow-y-auto px-1 scrollbar-thin scrollbar-track-transparent scrollbar-thumb-white/20 hover:scrollbar-thumb-white/30">
          <nav className="space-y-2">
            {menuItems.map((item, idx) => {
              const Icon = item.icon;
              const isActive =
                pathname === item.href ||
                (item.href !== "/" && pathname?.startsWith(item.href));
              return (
                <Link
                  key={item.href}
                  href={item.href}
                  title={!isOpen ? item.label : undefined}
                  className={cn(
                    "relative flex items-center gap-3 p-2 rounded-xl transition-all duration-300 cursor-pointer group",
                    isActive
                      ? "bg-[#2563EB]/40 text-[#2563EB] shadow-glow"
                      : "text-white/70 hover:text-white hover:bg-[#2563EB]/20 hover:scale-105",
                    mounted
                      ? `delay-[${idx * 50}ms] translate-x-0 opacity-100`
                      : "translate-x-[-20px] opacity-0"
                  )}
                  style={{
                    transitionProperty: "all",
                    transitionDuration: "300ms",
                    transitionDelay: `${idx * 50}ms`,
                  }}
                >
                  <Icon className="h-5 w-5" />
                  {isOpen && (
                    <span className="text-sm font-medium">{item.label}</span>
                  )}

                  {!isOpen && (
                    <span className="absolute left-16 md:left-20 bg-[#1F2330] text-white text-xs px-2 py-1 rounded shadow-lg opacity-0 group-hover:opacity-100 transition-opacity duration-300 whitespace-nowrap z-50">
                      {item.label}
                    </span>
                  )}
                </Link>
              );
            })}
          </nav>
        </div>

        {/* Bottom Section */}
        <div className="p-4 border-t border-white/10 flex flex-col items-center">
          {/* CF Verified Badge */}
          {isVerified && cfData && (
            <div
              className={cn(
                "cursor-pointer transition-transform duration-300 hover:scale-105",
                !isOpen ? "flex justify-center" : ""
              )}
              title={`${cfData.handle} (${cfData.rating})`}
            >
              {isOpen ? (
                <div
                  className={`p-3 rounded-xl border ${
                    getCFTier(cfData.rating).bg
                  } ${getCFTier(cfData.rating).color}`}
                >
                  <p className="text-sm font-bold">{cfData.handle}</p>
                  <p className="text-xs">
                    {getCFTier(cfData.rating).label} · {cfData.rating}
                  </p>
                </div>
              ) : (
                <div
                  className={`w-12 h-12 flex items-center justify-center rounded-full border ${
                    getCFTier(cfData.rating).bg
                  } ${
                    getCFTier(cfData.rating).color
                  } text-[10px] font-bold text-center px-1`}
                >
                  {getCFTier(cfData.rating).label.split(" ")[0]}
                </div>
              )}
            </div>
          )}
        </div>
      </div>

      {/* Overlay */}
      {isOpen && (
        <div
          className="fixed inset-0 bg-black/50 backdrop-blur-sm z-40 transition-opacity duration-300"
          onClick={() => setIsOpen(false)}
        />
      )}

      {/* Main Content */}
      <div
        className="flex-1 flex flex-col h-screen transition-all duration-300"
        style={{ marginLeft: isOpen ? "16rem" : "4rem" }}
      >
        <Header />
        <main className="flex-1 overflow-y-auto p-4">{children}</main>
>>>>>>> 73203ab4
      </div>
    </div>
  );
}<|MERGE_RESOLUTION|>--- conflicted
+++ resolved
@@ -1,14 +1,5 @@
 "use client";
 
-<<<<<<< HEAD
-import Link from "next/link"
-import { usePathname } from "next/navigation"
-import { cn } from "@/lib/utils"
-import { Header } from "@/components/header"
-import { useCFVerification } from "@/lib/context/cf-verification"
-import { 
-  BarChart3,
-=======
 import Link from "next/link";
 import { usePathname } from "next/navigation";
 import { cn } from "@/lib/utils";
@@ -17,22 +8,15 @@
 import { useState, useEffect } from "react";
 import {
   Calendar,
->>>>>>> 73203ab4
   Target,
   Trophy,
   BookOpen,
   Users,
   PieChart,
-<<<<<<< HEAD
-  Settings,
-  Calendar
-} from "lucide-react"
-=======
   BarChart3,
   Code2,
   Menu,
 } from "lucide-react";
->>>>>>> 73203ab4
 
 // ------------------ CF Rating System ------------------
 const getCFTier = (rating: number) => {
@@ -128,90 +112,6 @@
   useEffect(() => setMounted(true), []);
 
   return (
-<<<<<<< HEAD
-    <div className="flex flex-col min-h-screen bg-[#0B1020]">
-      <Header />
-
-      <div className="flex-1 flex">
-        {/* Sidebar */}
-        <div className="w-64 border-r border-white/10 bg-[#0B1020] flex flex-col h-[calc(100vh-theme(spacing.16))]">
-          {/* Menu - Scrollable */}
-          <div className="flex-1 p-4 overflow-y-auto scrollbar-thin scrollbar-track-transparent scrollbar-thumb-white/20 hover:scrollbar-thumb-white/30">
-            <div className="mb-6">
-              <nav className="space-y-1">
-                {menuItems.map((item) => {
-                  const Icon = item.icon
-                  const isActive = pathname === item.href || (item.href !== "/" && pathname?.startsWith(item.href))
-                  return (
-                    <Link
-                      key={item.href}
-                      href={item.href}
-                      className={cn(
-                        "flex items-center gap-3 px-3 py-2 rounded-lg text-sm font-medium transition-colors",
-                        isActive
-                          ? "bg-[#2563EB]/15 text-[#2563EB] border border-[#2563EB]/20"
-                          : "text-white/70 hover:text-white hover:bg-white/5"
-                      )}
-                    >
-                      <Icon className="h-4 w-4" />
-                      {item.label}
-                    </Link>
-                  )
-                })}
-              </nav>
-            </div>
-          </div>
-
-          {/* Bottom Section */}
-          <div className="p-4 border-t border-white/10 flex-shrink-0">
-            {/* CF Verification Status */}
-            {isVerified && verificationData && (
-              <div className="mb-4 p-3 rounded-lg bg-green-500/10 border border-green-500/20">
-                <div className="flex items-center gap-2 mb-1">
-                  <div className="w-2 h-2 rounded-full bg-green-400"></div>
-                  <span className="text-xs font-medium text-green-400">CF-verified</span>
-                </div>
-                <p className="text-sm text-white/90">{verificationData.handle}</p>
-                <p className="text-xs text-white/60">Rating: {verificationData.rating}</p>
-              </div>
-            )}
-
-            {/* Bottom Menu Items */}
-            <nav className="space-y-1 mb-4">
-              {bottomMenuItems.map((item) => {
-                const Icon = item.icon
-                const isActive = pathname?.startsWith(item.href)
-                return (
-                  <Link
-                    key={item.href}
-                    href={item.href}
-                    className={cn(
-                      "flex items-center gap-3 px-3 py-2 rounded-lg text-sm font-medium transition-colors",
-                      isActive
-                        ? "bg-[#2563EB]/15 text-[#2563EB] border border-[#2563EB]/20"
-                        : "text-white/70 hover:text-white hover:bg-white/5"
-                    )}
-                  >
-                    <Icon className="h-4 w-4" />
-                    {item.label}
-                  </Link>
-                )
-              })}
-            </nav>
-
-            {/* User Status */}
-            <div className="flex items-center gap-3 p-3 rounded-lg bg-white/5">
-              <div className="w-2 h-2 rounded-full bg-green-400"></div>
-              <span className="text-sm text-white/90">Ready to solve problems</span>
-            </div>
-          </div>
-        </div>
-
-        {/* Page Content - Scrollable */}
-        <main className="flex-1 overflow-y-auto scrollbar-thin scrollbar-track-transparent scrollbar-thumb-white/20 hover:scrollbar-thumb-white/30 h-[calc(100vh-theme(spacing.16))]">
-          {children}
-        </main>
-=======
     <div className="flex min-h-screen bg-[#0B1020] text-white">
       {/* Sidebar */}
       <div
@@ -336,7 +236,6 @@
       >
         <Header />
         <main className="flex-1 overflow-y-auto p-4">{children}</main>
->>>>>>> 73203ab4
       </div>
     </div>
   );
