--- conflicted
+++ resolved
@@ -146,7 +146,6 @@
   };
 };
 
-<<<<<<< HEAD
 // ------------------ Menu Items ------------------
 const menuItems = [
   { href: '/', label: 'Dashboard', icon: Home },
@@ -160,9 +159,6 @@
   { href: '/visualizers', label: 'Visualizers', icon: Cpu },
   { href: '/groups', label: 'Groups', icon: Users },
 ];
-=======
-// ==================== COMPONENTS ====================
->>>>>>> f77d1698
 
 // Sidebar Item Component
 const SidebarItem = React.memo<{
