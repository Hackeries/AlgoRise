import { createServerClient } from '@supabase/ssr';
import { cookies } from 'next/headers';

export async function createClient() {
<<<<<<< HEAD
  // ✅ Await cookies in Next.js App Router API routes
  const cookieStore = await cookies()
=======
  const cookieStore = await cookies();
>>>>>>> 4f547517

  const supabaseUrl = process.env.NEXT_PUBLIC_SUPABASE_URL;
  const supabaseAnonKey = process.env.NEXT_PUBLIC_SUPABASE_ANON_KEY;

  if (!supabaseUrl || !supabaseAnonKey) {
    console.warn(
      'Supabase environment variables not found for server-side client.'
    );
    throw new Error(
      'Supabase configuration missing. Please add NEXT_PUBLIC_SUPABASE_URL and NEXT_PUBLIC_SUPABASE_ANON_KEY to your .env.local file.'
    );
  }

  return createServerClient(supabaseUrl, supabaseAnonKey, {
    cookies: {
      getAll() {
        return cookieStore.getAll();
      },
      setAll(cookiesToSet) {
        try {
<<<<<<< HEAD
          cookiesToSet.forEach(({ name, value, options }) => {
            cookieStore.set(name, value, options)
          })
=======
          cookiesToSet.forEach(({ name, value, options }) =>
            cookieStore.set(name, value, options)
          );
>>>>>>> 4f547517
        } catch {
          // Ignore errors in Server Components
        }
      },
    },
  });
}

export const getSupabaseServer = createClient;<|MERGE_RESOLUTION|>--- conflicted
+++ resolved
@@ -2,12 +2,8 @@
 import { cookies } from 'next/headers';
 
 export async function createClient() {
-<<<<<<< HEAD
   // ✅ Await cookies in Next.js App Router API routes
-  const cookieStore = await cookies()
-=======
   const cookieStore = await cookies();
->>>>>>> 4f547517
 
   const supabaseUrl = process.env.NEXT_PUBLIC_SUPABASE_URL;
   const supabaseAnonKey = process.env.NEXT_PUBLIC_SUPABASE_ANON_KEY;
@@ -28,15 +24,9 @@
       },
       setAll(cookiesToSet) {
         try {
-<<<<<<< HEAD
-          cookiesToSet.forEach(({ name, value, options }) => {
-            cookieStore.set(name, value, options)
-          })
-=======
           cookiesToSet.forEach(({ name, value, options }) =>
             cookieStore.set(name, value, options)
           );
->>>>>>> 4f547517
         } catch {
           // Ignore errors in Server Components
         }
