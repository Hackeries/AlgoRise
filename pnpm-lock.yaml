--- conflicted
+++ resolved
@@ -209,14 +209,14 @@
     devDependencies:
       '@tailwindcss/postcss':
         specifier: ^4.1.9
-<<<<<<< HEAD
+ HEAD
         version: 4.1.15
       '@types/node':
         specifier: ^22
         version: 22.18.12
-=======
+
         version: 4.1.14
->>>>>>> upstream/main
+ upstream/main
       '@types/react':
         specifier: ^18
         version: 18.3.26
@@ -1399,16 +1399,16 @@
     resolution: {integrity: sha512-zoKGUdu6vb2jd3YOq0nnhEDQVbPcHhco3UImJrv5dSkvxTc2pl2WjOPsjZXDwPDSl5eghIMuY3R6J9NDKF3KcQ==}
     hasBin: true
 
-<<<<<<< HEAD
+ HEAD
   browserslist@4.27.0:
     resolution: {integrity: sha512-AXVQwdhot1eqLihwasPElhX2tAZiBjWdJ9i/Zcj2S6QYIjkx62OKSfnobkriB81C3l4w0rVy3Nt4jaTBltYEpw==}
-=======
+
   bidi-js@1.0.3:
     resolution: {integrity: sha512-RKshQI1R3YQ+n9YJz2QQ147P66ELpa1FQEg20Dk8oW9t2KgLbpDLLp9aGZ7y8WHSshDknG0bknqGw5/tyCs5tw==}
 
   browserslist@4.26.3:
     resolution: {integrity: sha512-lAUU+02RFBuCKQPj/P6NgjlbCnLBMp4UtgTx7vNHd3XSIJF87s9a5rA3aH2yw3GS9DqZAUbOtZdCCiZeVRqt0w==}
->>>>>>> upstream/main
+ upstream/main
     engines: {node: ^6 || ^7 || ^8 || ^9 || ^10 || ^11 || ^12 || >=13.7}
     hasBin: true
 
@@ -1711,7 +1711,7 @@
   js-tokens@4.0.0:
     resolution: {integrity: sha512-RdJUflcE3cUzKiMqQgsCu06FPu9UdIJO0beYbPhHN4k6apgJtifcoCtT9bcxOpYBtpD2kCM6Sbzg4CausW/PKQ==}
 
-<<<<<<< HEAD
+ HEAD
   lightningcss-android-arm64@1.30.2:
     resolution: {integrity: sha512-BH9sEdOCahSgmkVhBLeU7Hc9DWeZ1Eb6wNS6Da8igvUwAe0sqROHddIlvU06q3WyXVEOYDZ6ykBZQnjTbmo4+A==}
     engines: {node: '>= 12.0.0'}
@@ -1720,7 +1720,7 @@
 
   lightningcss-darwin-arm64@1.30.2:
     resolution: {integrity: sha512-ylTcDJBN3Hp21TdhRT5zBOIi73P6/W0qwvlFEk22fkdXchtNTOU4Qc37SkzV+EKYxLouZ6M4LG9NfZ1qkhhBWA==}
-=======
+
   jsdom@27.0.1:
     resolution: {integrity: sha512-SNSQteBL1IlV2zqhwwolaG9CwhIhTvVHWg3kTss/cLE7H/X4644mtPQqYvCfsSrGQWt9hSZcgOXX8bOZaMN+kA==}
     engines: {node: '>=20'}
@@ -1732,7 +1732,7 @@
 
   lightningcss-darwin-arm64@1.30.1:
     resolution: {integrity: sha512-c8JK7hyE65X1MHMN+Viq9n11RRC7hgin3HhYKhrMyaXflk5GVplZ60IxyoVtzILeKr+xAJwg6zK6sjTBJ0FKYQ==}
->>>>>>> upstream/main
+ upstream/main
     engines: {node: '>= 12.0.0'}
     cpu: [arm64]
     os: [darwin]
@@ -1832,8 +1832,8 @@
     resolution: {integrity: sha512-ZDY+bPm5zTTF+YpCrAU9nK0UgICYPT0QtT1NZWFv4s++TNkcgVaT0g6+4R2uI4MjQjzysHB1zxuWL50hzaeXiw==}
     engines: {node: '>= 0.6'}
 
-<<<<<<< HEAD
-=======
+ feature/add-problem-generator-&-test-case
+
   minipass@7.1.2:
     resolution: {integrity: sha512-qOOzS1cBTWYF4BH8fVePDBOO9iptMnGUEZwNc/cMWnTV2nVLZ7VoNWEPHkYczZA0pdoA7dl6e7FL659nX9S2aw==}
     engines: {node: '>=16 || 14 >=14.17'}
@@ -1845,7 +1845,7 @@
   monaco-editor@0.52.2:
     resolution: {integrity: sha512-GEQWEZmfkOGLdd3XK8ryrfWz3AIP8YymVXiPHEdewrUq7mh0qrKrfHLNCXcbB6sTnMLnOZ3ztSiKcciFUkIJwQ==}
 
->>>>>>> f77d1698
+ main
   motion-dom@12.23.23:
     resolution: {integrity: sha512-n5yolOs0TQQBRUFImrRfs/+6X4p3Q4n1dUEqt/H58Vx7OW6RF+foWEgmTVDhIWJIMXOuNNL0apKH2S16en9eiA==}
 
@@ -2218,20 +2218,6 @@
       utf-8-validate:
         optional: true
 
-<<<<<<< HEAD
-=======
-  xml-name-validator@5.0.0:
-    resolution: {integrity: sha512-EvGK8EJ3DhaHfbRlETOWAS5pO9MZITeauHKJyb8wyajUfQUenkIg2MvLDTZ4T/TgIcm3HU0TFBgWWboAZ30UHg==}
-    engines: {node: '>=18'}
-
-  xmlchars@2.2.0:
-    resolution: {integrity: sha512-JZnDKK8B0RCDw84FNdDAIpZK+JuJw+s7Lz8nksI7SIuU3UXJJslUthsi+uWBUYOwPFwW7W7PRLRfUKpxjtjFCw==}
-
-  yallist@5.0.0:
-    resolution: {integrity: sha512-YgvUTfwqyc7UXVMrB+SImsVYSmTS8X/tSrtdNZMImM+n7+QTriRXyXim0mBrTXNeqzVF0KWGgHPeiyViFFrNDw==}
-    engines: {node: '>=18'}
-
->>>>>>> upstream/main
   zod@3.25.76:
     resolution: {integrity: sha512-gzUt/qt81nXsFGKIFcC3YnfEAx5NkunCfnDlvuBSSFS02bcXu4Lmea0AFIUwbLWxWPx3d9p8S5QoaujKcNQxcQ==}
 
@@ -3367,15 +3353,15 @@
 
   baseline-browser-mapping@2.8.19: {}
 
-<<<<<<< HEAD
+ HEAD
   browserslist@4.27.0:
-=======
+
   bidi-js@1.0.3:
     dependencies:
       require-from-string: 2.0.2
 
   browserslist@4.26.3:
->>>>>>> upstream/main
+ upstream/main
     dependencies:
       baseline-browser-mapping: 2.8.19
       caniuse-lite: 1.0.30001751
@@ -3660,39 +3646,7 @@
 
   js-tokens@4.0.0: {}
 
-<<<<<<< HEAD
   lightningcss-android-arm64@1.30.2:
-=======
-  jsdom@27.0.1(postcss@8.5.6):
-    dependencies:
-      '@asamuzakjp/dom-selector': 6.7.2
-      cssstyle: 5.3.1(postcss@8.5.6)
-      data-urls: 6.0.0
-      decimal.js: 10.6.0
-      html-encoding-sniffer: 4.0.0
-      http-proxy-agent: 7.0.2
-      https-proxy-agent: 7.0.6
-      is-potential-custom-element-name: 1.0.1
-      parse5: 8.0.0
-      rrweb-cssom: 0.8.0
-      saxes: 6.0.0
-      symbol-tree: 3.2.4
-      tough-cookie: 6.0.0
-      w3c-xmlserializer: 5.0.0
-      webidl-conversions: 8.0.0
-      whatwg-encoding: 3.1.1
-      whatwg-mimetype: 4.0.0
-      whatwg-url: 15.1.0
-      ws: 8.18.3
-      xml-name-validator: 5.0.0
-    transitivePeerDependencies:
-      - bufferutil
-      - postcss
-      - supports-color
-      - utf-8-validate
-
-  lightningcss-darwin-arm64@1.30.1:
->>>>>>> upstream/main
     optional: true
 
   lightningcss-darwin-arm64@1.30.2:
@@ -3769,17 +3723,6 @@
     dependencies:
       mime-db: 1.52.0
 
-<<<<<<< HEAD
-=======
-  minipass@7.1.2: {}
-
-  minizlib@3.1.0:
-    dependencies:
-      minipass: 7.1.2
-
-  monaco-editor@0.52.2: {}
-
->>>>>>> f77d1698
   motion-dom@12.23.23:
     dependencies:
       motion-utils: 12.23.6
@@ -4141,13 +4084,4 @@
 
   ws@8.18.3: {}
 
-<<<<<<< HEAD
-=======
-  xml-name-validator@5.0.0: {}
-
-  xmlchars@2.2.0: {}
-
-  yallist@5.0.0: {}
-
->>>>>>> upstream/main
   zod@3.25.76: {}