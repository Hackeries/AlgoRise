<<<<<<< HEAD
-- =========================================
-- cf_handles: fix failing CHECK on expires_at and improve verification columns
-- =========================================
-- What this does:
-- - Adds verification_started_at and expires_at if missing.
-- - DROPs the problematic CHECK constraint that referenced now() (volatile).
-- - Cleans up existing rows that violate the former constraint (nulls out expired tokens).
-- - Adds safe triggers:
--     - stamp_verification_started_at: stamps when a token is first set.
--     - enforce_cf_handles_expiry_on_write: prevents setting an already-expired expires_at
--       when a verification_token is present; clears expires_at if token is null.
-- - Adds helpful indexes (idempotent).
-- =========================================
=======
-- Add missing verification columns to cf_handles if they don't exist
-- This aligns the database schema with the verification API that reads/writes:
--   verification_token, verification_started_at, expires_at, and last_sync_at
>>>>>>> 9cb5e5fa

-- 0) Ensure table exists
do $$
begin
  if to_regclass('public.cf_handles') is null then
    raise exception 'Table public.cf_handles does not exist';
  end if;
end$$;

-- 1) Add missing columns (no-op if present)
alter table public.cf_handles
  add column if not exists verification_token text,
  add column if not exists verification_started_at timestamptz,
<<<<<<< HEAD
  add column if not exists expires_at timestamptz;

comment on column public.cf_handles.verification_started_at is 'UTC timestamp when verification flow started (token issued).';
comment on column public.cf_handles.expires_at is 'UTC timestamp when the verification token expires.';

-- 2) Drop the volatile CHECK constraint if it exists (it referenced now() and caused failures)
do $$
begin
  if exists (
    select 1 from pg_constraint
    where conname = 'cf_handles_expires_future'
      and conrelid = 'public.cf_handles'::regclass
  ) then
    alter table public.cf_handles
      drop constraint cf_handles_expires_future;
  end if;
end$$;

-- 3) Clean up existing rows that would violate "expires in the past"
--    If token is present but expired, clear both token and expiry (force a fresh verification).
update public.cf_handles
   set verification_token = null,
       expires_at = null
 where verification_token is not null
   and expires_at is not null
   and expires_at < timezone('utc', now());

-- 4) Trigger: auto-stamp verification_started_at when token is set for the first time
create or replace function public.stamp_verification_started_at()
returns trigger
language plpgsql
as $$
begin
  if (tg_op = 'INSERT' or tg_op = 'UPDATE') then
    if new.verification_token is not null
       and (old is null or old.verification_token is distinct from new.verification_token)
       and new.verification_started_at is null then
      new.verification_started_at := timezone('utc', now());
    end if;
  end if;
  return new;
end;
$$;

drop trigger if exists trg_cf_handles_stamp_verification_started_at on public.cf_handles;
create trigger trg_cf_handles_stamp_verification_started_at
before insert or update of verification_token, verification_started_at
on public.cf_handles
for each row
execute function public.stamp_verification_started_at();

-- 5) Trigger: enforce sane expiry values on write (no expired expires_at with an active token)
create or replace function public.enforce_cf_handles_expiry_on_write()
returns trigger
language plpgsql
as $$
begin
  -- If no token is set, expires_at should not carry stale values; normalize to null
  if new.verification_token is null then
    if new.expires_at is not null then
      new.expires_at := null;
    end if;
    return new;
  end if;

  -- Token is present: require a future expires_at
  if new.expires_at is null then
    -- allow your application flow (e.g., request_cf_handle_verification) to set it;
    -- if you prefer to auto-default, uncomment:
    -- new.expires_at := timezone('utc', now()) + interval '15 minutes';
    raise exception 'expires_at must be set when verification_token is present';
  end if;

  if new.expires_at <= timezone('utc', now()) then
    raise exception 'expires_at must be in the future when verification_token is present';
  end if;

  return new;
end;
$$;

drop trigger if exists trg_cf_handles_enforce_expiry on public.cf_handles;
create trigger trg_cf_handles_enforce_expiry
before insert or update of verification_token, expires_at
on public.cf_handles
for each row
execute function public.enforce_cf_handles_expiry_on_write();

-- 6) Helpful indexes
-- Pending verifications: quickly find expiring tokens (no volatile expressions)
create index if not exists idx_cf_handles_verification_pending
  on public.cf_handles (expires_at)
  where verified = false and verification_token is not null;

-- Common supporting indexes (no-ops if already created earlier)
create index if not exists idx_cf_handles_verified on public.cf_handles (verified) where verified;
create index if not exists idx_cf_handles_lower_handle on public.cf_handles (lower(handle));
=======
  add column if not exists expires_at timestamptz,
  add column if not exists last_sync_at timestamptz;

-- Create index on verification_token for faster lookups
create index if not exists idx_cf_handles_verification_token 
  on public.cf_handles(verification_token) 
  where verification_token is not null;
>>>>>>> 9cb5e5fa
<|MERGE_RESOLUTION|>--- conflicted
+++ resolved
@@ -1,22 +1,15 @@
-<<<<<<< HEAD
 -- =========================================
 -- cf_handles: fix failing CHECK on expires_at and improve verification columns
 -- =========================================
--- What this does:
--- - Adds verification_started_at and expires_at if missing.
--- - DROPs the problematic CHECK constraint that referenced now() (volatile).
--- - Cleans up existing rows that violate the former constraint (nulls out expired tokens).
--- - Adds safe triggers:
---     - stamp_verification_started_at: stamps when a token is first set.
---     - enforce_cf_handles_expiry_on_write: prevents setting an already-expired expires_at
---       when a verification_token is present; clears expires_at if token is null.
--- - Adds helpful indexes (idempotent).
+-- What this does (idempotent):
+-- - Ensures verification_token, verification_started_at, expires_at, last_sync_at columns exist.
+-- - Drops volatile CHECK constraints that referenced now() (on expires_at).
+-- - Cleans up rows with expired tokens (nulls out token + expiry).
+-- - Adds triggers:
+--     - stamp_verification_started_at: stamps when a token is first set/changed.
+--     - enforce_cf_handles_expiry_on_write: prevents past expires_at when token present; clears expires_at if token is null.
+-- - Adds helpful partial/functional indexes (created only if referenced columns exist).
 -- =========================================
-=======
--- Add missing verification columns to cf_handles if they don't exist
--- This aligns the database schema with the verification API that reads/writes:
---   verification_token, verification_started_at, expires_at, and last_sync_at
->>>>>>> 9cb5e5fa
 
 -- 0) Ensure table exists
 do $$
@@ -28,29 +21,37 @@
 
 -- 1) Add missing columns (no-op if present)
 alter table public.cf_handles
-  add column if not exists verification_token text,
-  add column if not exists verification_started_at timestamptz,
-<<<<<<< HEAD
-  add column if not exists expires_at timestamptz;
+  add column if not exists verification_token       text,
+  add column if not exists verification_started_at  timestamptz,
+  add column if not exists expires_at               timestamptz,
+  add column if not exists last_sync_at             timestamptz;
 
 comment on column public.cf_handles.verification_started_at is 'UTC timestamp when verification flow started (token issued).';
 comment on column public.cf_handles.expires_at is 'UTC timestamp when the verification token expires.';
+comment on column public.cf_handles.last_sync_at is 'UTC timestamp when the handle was last synchronized with Codeforces.';
 
--- 2) Drop the volatile CHECK constraint if it exists (it referenced now() and caused failures)
+-- 2) Drop the volatile CHECK constraint(s) referencing now() on expires_at
+--    (These are not stable and can fail during writes/migrations)
+alter table public.cf_handles
+  drop constraint if exists cf_handles_expires_future;
+
 do $$
+declare
+  c record;
 begin
-  if exists (
-    select 1 from pg_constraint
-    where conname = 'cf_handles_expires_future'
-      and conrelid = 'public.cf_handles'::regclass
-  ) then
-    alter table public.cf_handles
-      drop constraint cf_handles_expires_future;
-  end if;
+  for c in
+    select conname
+    from pg_constraint
+    where conrelid='public.cf_handles'::regclass
+      and contype='c'
+      and pg_get_constraintdef(oid) ilike '%expires_at%'
+      and pg_get_constraintdef(oid) ilike '%now()%'
+  loop
+    execute format('alter table public.cf_handles drop constraint %I', c.conname);
+  end loop;
 end$$;
 
--- 3) Clean up existing rows that would violate "expires in the past"
---    If token is present but expired, clear both token and expiry (force a fresh verification).
+-- 3) Clean up rows with expired tokens (token present but expires_at in the past)
 update public.cf_handles
    set verification_token = null,
        expires_at = null
@@ -58,18 +59,17 @@
    and expires_at is not null
    and expires_at < timezone('utc', now());
 
--- 4) Trigger: auto-stamp verification_started_at when token is set for the first time
+-- 4) Trigger: auto-stamp verification_started_at when token is set/changed and no prior stamp
 create or replace function public.stamp_verification_started_at()
 returns trigger
 language plpgsql
 as $$
 begin
-  if (tg_op = 'INSERT' or tg_op = 'UPDATE') then
-    if new.verification_token is not null
-       and (old is null or old.verification_token is distinct from new.verification_token)
-       and new.verification_started_at is null then
-      new.verification_started_at := timezone('utc', now());
-    end if;
+  -- On INSERT: old is null; on UPDATE: compare token change
+  if new.verification_token is not null
+     and (tg_op = 'INSERT' or old.verification_token is distinct from new.verification_token)
+     and new.verification_started_at is null then
+    new.verification_started_at := timezone('utc', now());
   end if;
   return new;
 end;
@@ -82,13 +82,13 @@
 for each row
 execute function public.stamp_verification_started_at();
 
--- 5) Trigger: enforce sane expiry values on write (no expired expires_at with an active token)
+-- 5) Trigger: enforce sane expiry values on write
 create or replace function public.enforce_cf_handles_expiry_on_write()
 returns trigger
 language plpgsql
 as $$
 begin
-  -- If no token is set, expires_at should not carry stale values; normalize to null
+  -- If no token is set, clear any stale expires_at
   if new.verification_token is null then
     if new.expires_at is not null then
       new.expires_at := null;
@@ -96,11 +96,8 @@
     return new;
   end if;
 
-  -- Token is present: require a future expires_at
+  -- Token present: require a future expires_at
   if new.expires_at is null then
-    -- allow your application flow (e.g., request_cf_handle_verification) to set it;
-    -- if you prefer to auto-default, uncomment:
-    -- new.expires_at := timezone('utc', now()) + interval '15 minutes';
     raise exception 'expires_at must be set when verification_token is present';
   end if;
 
@@ -119,21 +116,59 @@
 for each row
 execute function public.enforce_cf_handles_expiry_on_write();
 
--- 6) Helpful indexes
--- Pending verifications: quickly find expiring tokens (no volatile expressions)
-create index if not exists idx_cf_handles_verification_pending
-  on public.cf_handles (expires_at)
-  where verified = false and verification_token is not null;
+-- 6) Helpful indexes (created conditionally to avoid referencing non-existent columns)
 
--- Common supporting indexes (no-ops if already created earlier)
-create index if not exists idx_cf_handles_verified on public.cf_handles (verified) where verified;
-create index if not exists idx_cf_handles_lower_handle on public.cf_handles (lower(handle));
-=======
-  add column if not exists expires_at timestamptz,
-  add column if not exists last_sync_at timestamptz;
+-- 6a) Fast lookups by verification_token (partial)
+create index if not exists idx_cf_handles_verification_token
+  on public.cf_handles(verification_token)
+  where verification_token is not null;
 
--- Create index on verification_token for faster lookups
-create index if not exists idx_cf_handles_verification_token 
-  on public.cf_handles(verification_token) 
-  where verification_token is not null;
->>>>>>> 9cb5e5fa
+-- 6b) Pending verifications: quickly find expiring tokens
+--     If 'verified' column exists, include it in the predicate; else fallback to token-only filter.
+do $$
+begin
+  if exists (
+    select 1 from information_schema.columns
+    where table_schema='public' and table_name='cf_handles' and column_name='verified'
+  ) then
+    execute $sql$
+      create index if not exists idx_cf_handles_verification_pending
+        on public.cf_handles (expires_at)
+        where verified = false and verification_token is not null
+    $sql$;
+  else
+    execute $sql$
+      create index if not exists idx_cf_handles_verification_pending
+        on public.cf_handles (expires_at)
+        where verification_token is not null
+    $sql$;
+  end if;
+end$$;
+
+-- 6c) Support common queries over verified flag (only if column exists)
+do $$
+begin
+  if exists (
+    select 1 from information_schema.columns
+    where table_schema='public' and table_name='cf_handles' and column_name='verified'
+  ) then
+    execute $sql$
+      create index if not exists idx_cf_handles_verified
+        on public.cf_handles (verified) where verified
+    $sql$;
+  end if;
+end$$;
+
+-- 6d) Case-insensitive handle searches (only if handle column exists)
+do $$
+begin
+  if exists (
+    select 1 from information_schema.columns
+    where table_schema='public' and table_name='cf_handles' and column_name='handle'
+  ) then
+    execute $sql$
+      create index if not exists idx_cf_handles_lower_handle
+        on public.cf_handles (lower(handle))
+    $sql$;
+  end if;
+end$$;